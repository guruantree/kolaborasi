#!/bin/bash -xe

source ${P}

qs_enable_epel &> /var/log/userdata.qs_enable_epel.log

qs_retry_command 25 aws s3 cp ${QS_S3URI}scripts/redhat_ose-register-${OCP_VERSION}.sh ~/redhat_ose-register.sh
chmod 755 ~/redhat_ose-register.sh
qs_retry_command 20 ~/redhat_ose-register.sh ${RH_USER} ${RH_PASS} ${RH_POOLID}

<<<<<<< HEAD
echo "========================================================================================================================"
echo "	------------------[] Check if Subscription is Attached! if not fail Stack"

echo " 	------------------[] Start of main execution block"
yum repolist | grep OpenShift
if [[ $? == 0 ]]; then
    echo "[INFO] Suspend Health checks until cluster is running"
    aws autoscaling suspend-processes --auto-scaling-group-name ${OPENSHIFTMASTERASG} --scaling-processes HealthCheck --region ${AWS_REGION}
    echo "[INFO] Configuring Internal LoadBalancer for OpenShift API"
    aws autoscaling attach-load-balancer-target-groups --auto-scaling-group-name ${OPENSHIFTMASTERASG} --target-group-arns ${OPENSHIFTMASTERINTERNALTGARN} --region ${AWS_REGION}
    echo "	------------------[] Starting OpenShift Configuration"
    echo "[INFO] Generating Ansible inventory "
    pip install boto3 &> /var/log/userdata.boto3_install.log || qs_err " boto3 install failed "
    mkdir -p /root/ose_scaling/aws_openshift_quickstart
    mkdir -p /root/ose_scaling/bin
    aws s3 cp ${QS_S3URI}scripts/scaling/aws_openshift_quickstart/__init__.py /root/ose_scaling/aws_openshift_quickstart/__init__.py
    aws s3 cp ${QS_S3URI}scripts/scaling/aws_openshift_quickstart/logger.py /root/ose_scaling/aws_openshift_quickstart/logger.py
    aws s3 cp ${QS_S3URI}scripts/scaling/aws_openshift_quickstart/scaler.py /root/ose_scaling/aws_openshift_quickstart/scaler.py
    aws s3 cp ${QS_S3URI}scripts/scaling/aws_openshift_quickstart/utils.py /root/ose_scaling/aws_openshift_quickstart/utils.py
    aws s3 cp ${QS_S3URI}scripts/scaling/bin/aws-ose-qs-scale /root/ose_scaling/bin/aws-ose-qs-scale
    aws s3 cp ${QS_S3URI}scripts/scaling/setup.py /root/ose_scaling/setup.py
    pip install /root/ose_scaling
    # Start cfn-configset [cfg_node_keys]
    cfn-init -v --stack ${AWS_STACKNAME} --resource AnsibleConfigServer --configsets cfg_node_keys --region ${AWS_REGION}

    # Start cfn-configset [cfg_ansible]
    cfn-init -v --stack ${AWS_STACKNAME} --resource AnsibleConfigServer --configsets cfg_ansible --region ${AWS_REGION}

    echo "Begin OpenShift configuration"
    aws s3 cp ${QS_S3URI}scripts/predefined_openshift_vars.txt /tmp/openshift_inventory_predefined_vars
    echo "[INFO] Ansible Generated"


    echo "[INFO] Configuring OpenShift Variable"
    echo openshift_master_cluster_hostname=${INTERNAL_MASTER_ELBDNSNAME} >> /tmp/openshift_inventory_userdata_vars
    echo openshift_master_cluster_public_hostname=${MASTER_ELBDNSNAME} >> /tmp/openshift_inventory_userdata_vars
    echo openshift_master_default_subdomain=${MASTER_ELBDNSNAME} >> /tmp/openshift_inventory_userdata_vars

    if [ "${ENABLE_HAWKULAR}" == "True" ] ; then
        echo openshift_metrics_hawkular_hostname=metrics.${MASTER_ELBDNSNAME} >> /tmp/openshift_inventory_userdata_vars
        echo openshift_metrics_install_metrics=true >> /tmp/openshift_inventory_userdata_vars
        echo openshift_metrics_start_cluster=true >> /tmp/openshift_inventory_userdata_vars
        echo openshift_metrics_cassandra_storage_type=dynamic >> /tmp/openshift_inventory_userdata_vars
    fi

    echo openshift_master_api_port=443 >> /tmp/openshift_inventory_userdata_vars
    echo openshift_master_console_port=443 >> /tmp/openshift_inventory_userdata_vars
    if [ "${OCP_VERSION}" == "3.9" ]; then
        echo openshift_web_console_prefix=openshift3/ose- >> /tmp/openshift_inventory_userdata_vars
        echo openshift_web_console_version=v3.9 >> /tmp/openshift_inventory_userdata_vars
    fi
    echo "[INFO] Configured OpenShift Variable"
    /bin/aws-ose-qs-scale --generate-initial-inventory --write-hosts-to-tempfiles --debug || qs_err "Generating the initial inventory failed!"
    cat /tmp/openshift_ansible_inventory* >> /tmp/openshift_inventory_userdata_vars
    sed -i 's/#pipelining = False/pipelining = True/g' /etc/ansible/ansible.cfg
    sed -i 's/#log_path/log_path/g' /etc/ansible/ansible.cfg
    sed -i 's/#stdout_callback.*/stdout_callback = json/g' /etc/ansible/ansible.cfg
    echo "[INFO] Poll till all nodes are under Ansible (max tries = 50)"
    qs_retry_command 50 ansible -m ping all

    #Install dependencies and update OS
    yum -y install wget git net-tools bind-utils iptables-services bridge-utils bash-completion kexec-tools sos psacct
    yum -y update
    yum -y install atomic-openshift-utils
    yum -y install atomic-openshift-excluder atomic-openshift-docker-excluder
    yum install -y https://s3-us-west-1.amazonaws.com/amazon-ssm-us-west-1/latest/linux_amd64/amazon-ssm-agent.rpm
    systemctl start amazon-ssm-agent
    systemctl enable amazon-ssm-agent
    CURRENT_PLAYBOOK_VERSION=https://github.com/openshift/openshift-ansible/archive/openshift-ansible-${OCP_ANSIBLE_RELEASE}.tar.gz
    curl  --retry 5  -Ls ${CURRENT_PLAYBOOK_VERSION} -o openshift-ansible.tar.gz
    tar -zxf openshift-ansible.tar.gz
    mkdir -p /usr/share/ansible
    mv openshift-ansible-* /usr/share/ansible/openshift-ansible

    yum -y install atomic-openshift-excluder atomic-openshift-docker-excluder
    atomic-openshift-excluder unexclude
    echo "[INFO] Starting OpenShift Cluster Build (Beginning Ansible Playbook run!!!)"
    date >>~/playbooks.info
    date >>~/playbooks.info

    aws s3 cp ${QS_S3URI}scripts/scaleup_wrapper.yml  /usr/share/ansible/openshift-ansible/
    aws s3 cp ${QS_S3URI}scripts/bootstrap_wrapper.yml /usr/share/ansible/openshift-ansible/
    if [ "${OCP_VERSION}" == "3.7" ]; then
        ansible-playbook /usr/share/ansible/openshift-ansible/playbooks/byo/config.yml || qs_err " Openshift installation failed!! "
    elif [ "${OCP_VERSION}" == "3.9" ]; then
        ansible-playbook /usr/share/ansible/openshift-ansible/playbooks/prerequisites.yml || qs_err " Openshift prerequisite installation failed!! "
        ansible-playbook /usr/share/ansible/openshift-ansible/playbooks/deploy_cluster.yml || qs_err " Openshift installation failed!! "
    fi
    date >>~/playbooks.info
    echo "[INFO] Finished OpenShift Cluster Build (Completed Ansible Playbook run!!!)"

    echo "[INFO] resume Health checks on master asg"
    aws autoscaling resume-processes --auto-scaling-group-name ${OPENSHIFTMASTERASG} --scaling-processes HealthCheck --region ${AWS_REGION}

    echo "[INFO] Adding OpenShift Users"
    ansible masters -a "htpasswd -b /etc/origin/master/htpasswd admin ${OCP_PASS}"
    echo "[INFO] Added OpenShift Users"
    echo "[INFO] Refresh all services"
    ansible all -a "systemctl restart dbus"
    ansible all -a "systemctl restart dnsmasq"
    ansible all -m wait_for -a "path=/var/run/dbus/system_bus_socket"
    ansible all -a "systemctl restart atomic*"
    ansible all -a "systemctl restart NetworkManager"
    ansible all -a "systemctl restart systemd-logind"

    AWSSB_SETUP_HOST=$(head -n 1 /tmp/openshift_initial_masters)
    echo "[INFO] Finished OpenShift Cluster Build"
    if [ "${ENABLE_AWSSB}" == "Enabled" ]; then
        echo "[INFO] Installing the AWS Service Broker"
        ssh $AWSSB_SETUP_HOST "QS_S3URI=${QS_S3URI} \
            ; yum install -y wget \
            && mkdir -p ~/aws_broker_install \
            && cd ~/aws_broker_install \
            && wget https://s3.amazonaws.com/awsservicebroker/scripts/deploy-awsservicebroker.template.yaml \
            && wget https://s3.amazonaws.com/awsservicebroker/scripts/deploy_aws_broker.sh \
            && chmod +x deploy_aws_broker.sh \
            && ./deploy_aws_broker.sh \
            && aws s3 cp ${QS_S3URI}scripts/secrets.yaml ./secrets.yaml \
            && sed -i \"s~<CFN_ROLE_ARN>~${AWSSB_ROLE}~g\" ./secrets.yaml \
            && sed -i \"s/<REGION>/${AWS_REGION}/\" ./secrets.yaml \
            && sed -i \"s/<VPC_ID>/${VPCID}/\" ./secrets.yaml \
            && oc create -f ./secrets.yaml -n aws-service-broker \
            && oc get configmap broker-config -n aws-service-broker -o yaml > aws-sb-config.yaml \
            && sed -i \"s/^kind: ConfigMap$/    secrets:\\n&/\" aws-sb-config.yaml \
            && for apb in \$(echo 'dh-sqs-apb dh-sns-apb dh-r53-apb dh-rds-apb dh-emr-apb dh-redshift-apb dh-elasticache-apb dh-dynamodb-apb dh-s3-apb dh-athena-apb dh-kinesis-apb dh-kms-apb dh-lex-apb dh-polly-apb dh-rdsmariadb-apb dh-rdspostgresql-apb dh-rekognition-apb dh-translate-apb'); do \
                sed -i \"s/^kind: ConfigMap$/      - {apb_name: \${apb}, secret: aws-secret, title: aws-secret}\\n&/\" aws-sb-config.yaml \
            ; done \
            ; oc replace -f ./aws-sb-config.yaml -n aws-service-broker \
            && oc rollout status dc/aws-asb  -n aws-service-broker ; oc rollout latest aws-asb -n aws-service-broker" || qs_err " failed to setup the AWS Service Broker"
        echo "[INFO] Finished Installing the AWS Service Broker"
    fi
    echo "[INFO] Signaling Stack ....."
    # Signal resource using [qs_status] via cfn-init
    cfn-signal -e $(qs_status) --stack ${AWS_STACKNAME} --resource AnsibleConfigServer --region ${AWS_REGION}

    echo "End cfn stack signaling"
    echo "	#################[] End of main execution block "
else
    echo " 	#################[] Start of else block "
    echo "[REASON] Failed to Acquire OpenShift Entitlement, Check your PoolID and RHN UserName/Password " >~/failure_reason
    echo "[INFO] Signaling Stack ....."
    cfn-signal -e 1 --stack ${AWS_STACKNAME} --resource AnsibleConfigServer --region ${AWS_REGION}
    echo " 	#################[] End of else block "
    rm -rf /tmp/openshift_initial_*
=======
yum repolist | grep OpenShift

aws autoscaling suspend-processes --auto-scaling-group-name ${OPENSHIFTMASTERASG} --scaling-processes HealthCheck --region ${AWS_REGION}

aws autoscaling attach-load-balancer-target-groups --auto-scaling-group-name ${OPENSHIFTMASTERASG} --target-group-arns ${OPENSHIFTMASTERINTERNALTGARN} --region ${AWS_REGION}

pip install boto3 &> /var/log/userdata.boto3_install.log
mkdir -p /root/ose_scaling/aws_openshift_quickstart
mkdir -p /root/ose_scaling/bin
aws s3 cp ${QS_S3URI}scripts/scaling/aws_openshift_quickstart/__init__.py /root/ose_scaling/aws_openshift_quickstart/__init__.py
aws s3 cp ${QS_S3URI}scripts/scaling/aws_openshift_quickstart/logger.py /root/ose_scaling/aws_openshift_quickstart/logger.py
aws s3 cp ${QS_S3URI}scripts/scaling/aws_openshift_quickstart/scaler.py /root/ose_scaling/aws_openshift_quickstart/scaler.py
aws s3 cp ${QS_S3URI}scripts/scaling/aws_openshift_quickstart/utils.py /root/ose_scaling/aws_openshift_quickstart/utils.py
aws s3 cp ${QS_S3URI}scripts/scaling/bin/aws-ose-qs-scale /root/ose_scaling/bin/aws-ose-qs-scale
aws s3 cp ${QS_S3URI}scripts/scaling/setup.py /root/ose_scaling/setup.py
pip install /root/ose_scaling

cfn-init -v --stack ${AWS_STACKNAME} --resource AnsibleConfigServer --configsets cfg_node_keys --region ${AWS_REGION}
cfn-init -v --stack ${AWS_STACKNAME} --resource AnsibleConfigServer --configsets cfg_ansible --region ${AWS_REGION}

aws s3 cp ${QS_S3URI}scripts/openshift_config_ose.yml  ~/openshift_config.yml
cat ~/openshift_config.yml >/etc/ansible/hosts

echo openshift_master_cluster_hostname=${INTERNAL_MASTER_ELBDNSNAME} >> /etc/ansible/hosts
echo openshift_master_cluster_public_hostname=${MASTER_ELBDNSNAME} >> /etc/ansible/hosts
echo openshift_master_default_subdomain=${MASTER_ELBDNSNAME} >> /etc/ansible/hosts

if [ "${ENABLE_HAWKULAR}" == "True" ] ; then
    echo openshift_metrics_hawkular_hostname=metrics.${MASTER_ELBDNSNAME} >> /etc/ansible/hosts
    echo openshift_metrics_install_metrics=true >> /etc/ansible/hosts
    echo openshift_metrics_start_cluster=true >> /etc/ansible/hosts
    echo openshift_metrics_cassandra_storage_type=dynamic >> /etc/ansible/hosts
fi

echo openshift_master_api_port=443 >> /etc/ansible/hosts
echo openshift_master_console_port=443 >> /etc/ansible/hosts
if [ "${OCP_VERSION}" == "3.9" ]; then
    echo openshift_web_console_prefix=openshift3/ose- >> /etc/ansible/hosts
    echo openshift_web_console_version=v3.9 >> /etc/ansible/hosts
fi

/bin/aws-ose-qs-scale --generate-initial-inventory --debug
cat /tmp/openshift_ansible_inventory* >> /etc/ansible/hosts
sed -i 's/#pipelining = False/pipelining = True/g' /etc/ansible/ansible.cfg
sed -i 's/#log_path/log_path/g' /etc/ansible/ansible.cfg
sed -i 's/#stdout_callback.*/stdout_callback = json/g' /etc/ansible/ansible.cfg
sed -i 's/#deprecation_warnings = True/deprecation_warnings = False/g' /etc/ansible/ansible.cfg

qs_retry_command 50 ansible -m ping all

yum -y install wget git net-tools bind-utils iptables-services bridge-utils bash-completion kexec-tools sos psacct
yum -y update
yum -y install atomic-openshift-utils
yum -y install atomic-openshift-excluder atomic-openshift-docker-excluder
qs_retry_command 10 yum install -y https://s3-us-west-1.amazonaws.com/amazon-ssm-us-west-1/latest/linux_amd64/amazon-ssm-agent.rpm
systemctl start amazon-ssm-agent
systemctl enable amazon-ssm-agent
CURRENT_PLAYBOOK_VERSION=https://github.com/openshift/openshift-ansible/archive/openshift-ansible-${OCP_ANSIBLE_RELEASE}.tar.gz
curl  --retry 5  -Ls ${CURRENT_PLAYBOOK_VERSION} -o openshift-ansible.tar.gz
tar -zxf openshift-ansible.tar.gz
mkdir -p /usr/share/ansible
mv openshift-ansible-* /usr/share/ansible/openshift-ansible

yum -y install atomic-openshift-excluder atomic-openshift-docker-excluder
atomic-openshift-excluder unexclude

aws s3 cp ${QS_S3URI}scripts/scaleup_wrapper.yml  /usr/share/ansible/openshift-ansible/
if [ "${OCP_VERSION}" == "3.7" ]; then
    ansible-playbook /usr/share/ansible/openshift-ansible/playbooks/byo/config.yml > /var/log/bootstrap.log
elif [ "${OCP_VERSION}" == "3.9" ]; then
    ansible-playbook /usr/share/ansible/openshift-ansible/playbooks/prerequisites.yml > /var/log/bootstrap.log
    ansible-playbook /usr/share/ansible/openshift-ansible/playbooks/deploy_cluster.yml >> /var/log/bootstrap.log
fi

aws autoscaling resume-processes --auto-scaling-group-name ${OPENSHIFTMASTERASG} --scaling-processes HealthCheck --region ${AWS_REGION}

qs_retry_command 10 yum install -y atomic-openshift-clients
AWSSB_SETUP_HOST=$(cat /etc/ansible/hosts | awk NF | grep -A1 '\[masters\]' | tail -n 1 | awk '{print $1}')
scp $AWSSB_SETUP_HOST:~/.kube/config ~/.kube/config

if [ "${ENABLE_AWSSB}" == "Enabled" ]; then
    qs_retry_command 10 yum install -y wget
    mkdir -p ~/aws_broker_install 
    cd ~/aws_broker_install 
    wget https://s3.amazonaws.com/awsservicebroker/scripts/deploy-awsservicebroker.template.yaml
    wget https://s3.amazonaws.com/awsservicebroker/scripts/deploy_aws_broker.sh
    chmod +x deploy_aws_broker.sh
    ./deploy_aws_broker.sh
    aws s3 cp ${QS_S3URI}scripts/secrets.yaml ./secrets.yaml
    sed -i \"s~<CFN_ROLE_ARN>~${AWSSB_ROLE}~g\" ./secrets.yaml
    sed -i \"s/<REGION>/${AWS_REGION}/\" ./secrets.yaml
    sed -i \"s/<VPC_ID>/${VPCID}/\" ./secrets.yaml
    oc create -f ./secrets.yaml -n aws-service-broker
    oc get configmap broker-config -n aws-service-broker -o yaml > aws-sb-config.yaml
    sed -i "s/^kind: ConfigMap$/    secrets:\n&/" aws-sb-config.yaml
    for apb in $(echo 'dh-sqs-apb dh-sns-apb dh-r53-apb dh-rds-apb dh-emr-apb dh-redshift-apb dh-elasticache-apb dh-dynamodb-apb dh-s3-apb dh-athena-apb dh-kinesis-apb dh-kms-apb dh-lex-apb dh-polly-apb dh-rdsmariadb-apb dh-rdspostgresql-apb dh-rekognition-apb dh-translate-apb'); do
        sed -i "s/^kind: ConfigMap$/      - {apb_name: ${apb}, secret: aws-secret, title: aws-secret}\n&/" aws-sb-config.yaml
    done
    oc replace -f ./aws-sb-config.yaml -n aws-service-broker
    oc rollout status dc/aws-asb  -n aws-service-broker
    oc rollout latest aws-asb -n aws-service-broker
>>>>>>> bb03c469
fi<|MERGE_RESOLUTION|>--- conflicted
+++ resolved
@@ -8,152 +8,6 @@
 chmod 755 ~/redhat_ose-register.sh
 qs_retry_command 20 ~/redhat_ose-register.sh ${RH_USER} ${RH_PASS} ${RH_POOLID}
 
-<<<<<<< HEAD
-echo "========================================================================================================================"
-echo "	------------------[] Check if Subscription is Attached! if not fail Stack"
-
-echo " 	------------------[] Start of main execution block"
-yum repolist | grep OpenShift
-if [[ $? == 0 ]]; then
-    echo "[INFO] Suspend Health checks until cluster is running"
-    aws autoscaling suspend-processes --auto-scaling-group-name ${OPENSHIFTMASTERASG} --scaling-processes HealthCheck --region ${AWS_REGION}
-    echo "[INFO] Configuring Internal LoadBalancer for OpenShift API"
-    aws autoscaling attach-load-balancer-target-groups --auto-scaling-group-name ${OPENSHIFTMASTERASG} --target-group-arns ${OPENSHIFTMASTERINTERNALTGARN} --region ${AWS_REGION}
-    echo "	------------------[] Starting OpenShift Configuration"
-    echo "[INFO] Generating Ansible inventory "
-    pip install boto3 &> /var/log/userdata.boto3_install.log || qs_err " boto3 install failed "
-    mkdir -p /root/ose_scaling/aws_openshift_quickstart
-    mkdir -p /root/ose_scaling/bin
-    aws s3 cp ${QS_S3URI}scripts/scaling/aws_openshift_quickstart/__init__.py /root/ose_scaling/aws_openshift_quickstart/__init__.py
-    aws s3 cp ${QS_S3URI}scripts/scaling/aws_openshift_quickstart/logger.py /root/ose_scaling/aws_openshift_quickstart/logger.py
-    aws s3 cp ${QS_S3URI}scripts/scaling/aws_openshift_quickstart/scaler.py /root/ose_scaling/aws_openshift_quickstart/scaler.py
-    aws s3 cp ${QS_S3URI}scripts/scaling/aws_openshift_quickstart/utils.py /root/ose_scaling/aws_openshift_quickstart/utils.py
-    aws s3 cp ${QS_S3URI}scripts/scaling/bin/aws-ose-qs-scale /root/ose_scaling/bin/aws-ose-qs-scale
-    aws s3 cp ${QS_S3URI}scripts/scaling/setup.py /root/ose_scaling/setup.py
-    pip install /root/ose_scaling
-    # Start cfn-configset [cfg_node_keys]
-    cfn-init -v --stack ${AWS_STACKNAME} --resource AnsibleConfigServer --configsets cfg_node_keys --region ${AWS_REGION}
-
-    # Start cfn-configset [cfg_ansible]
-    cfn-init -v --stack ${AWS_STACKNAME} --resource AnsibleConfigServer --configsets cfg_ansible --region ${AWS_REGION}
-
-    echo "Begin OpenShift configuration"
-    aws s3 cp ${QS_S3URI}scripts/predefined_openshift_vars.txt /tmp/openshift_inventory_predefined_vars
-    echo "[INFO] Ansible Generated"
-
-
-    echo "[INFO] Configuring OpenShift Variable"
-    echo openshift_master_cluster_hostname=${INTERNAL_MASTER_ELBDNSNAME} >> /tmp/openshift_inventory_userdata_vars
-    echo openshift_master_cluster_public_hostname=${MASTER_ELBDNSNAME} >> /tmp/openshift_inventory_userdata_vars
-    echo openshift_master_default_subdomain=${MASTER_ELBDNSNAME} >> /tmp/openshift_inventory_userdata_vars
-
-    if [ "${ENABLE_HAWKULAR}" == "True" ] ; then
-        echo openshift_metrics_hawkular_hostname=metrics.${MASTER_ELBDNSNAME} >> /tmp/openshift_inventory_userdata_vars
-        echo openshift_metrics_install_metrics=true >> /tmp/openshift_inventory_userdata_vars
-        echo openshift_metrics_start_cluster=true >> /tmp/openshift_inventory_userdata_vars
-        echo openshift_metrics_cassandra_storage_type=dynamic >> /tmp/openshift_inventory_userdata_vars
-    fi
-
-    echo openshift_master_api_port=443 >> /tmp/openshift_inventory_userdata_vars
-    echo openshift_master_console_port=443 >> /tmp/openshift_inventory_userdata_vars
-    if [ "${OCP_VERSION}" == "3.9" ]; then
-        echo openshift_web_console_prefix=openshift3/ose- >> /tmp/openshift_inventory_userdata_vars
-        echo openshift_web_console_version=v3.9 >> /tmp/openshift_inventory_userdata_vars
-    fi
-    echo "[INFO] Configured OpenShift Variable"
-    /bin/aws-ose-qs-scale --generate-initial-inventory --write-hosts-to-tempfiles --debug || qs_err "Generating the initial inventory failed!"
-    cat /tmp/openshift_ansible_inventory* >> /tmp/openshift_inventory_userdata_vars
-    sed -i 's/#pipelining = False/pipelining = True/g' /etc/ansible/ansible.cfg
-    sed -i 's/#log_path/log_path/g' /etc/ansible/ansible.cfg
-    sed -i 's/#stdout_callback.*/stdout_callback = json/g' /etc/ansible/ansible.cfg
-    echo "[INFO] Poll till all nodes are under Ansible (max tries = 50)"
-    qs_retry_command 50 ansible -m ping all
-
-    #Install dependencies and update OS
-    yum -y install wget git net-tools bind-utils iptables-services bridge-utils bash-completion kexec-tools sos psacct
-    yum -y update
-    yum -y install atomic-openshift-utils
-    yum -y install atomic-openshift-excluder atomic-openshift-docker-excluder
-    yum install -y https://s3-us-west-1.amazonaws.com/amazon-ssm-us-west-1/latest/linux_amd64/amazon-ssm-agent.rpm
-    systemctl start amazon-ssm-agent
-    systemctl enable amazon-ssm-agent
-    CURRENT_PLAYBOOK_VERSION=https://github.com/openshift/openshift-ansible/archive/openshift-ansible-${OCP_ANSIBLE_RELEASE}.tar.gz
-    curl  --retry 5  -Ls ${CURRENT_PLAYBOOK_VERSION} -o openshift-ansible.tar.gz
-    tar -zxf openshift-ansible.tar.gz
-    mkdir -p /usr/share/ansible
-    mv openshift-ansible-* /usr/share/ansible/openshift-ansible
-
-    yum -y install atomic-openshift-excluder atomic-openshift-docker-excluder
-    atomic-openshift-excluder unexclude
-    echo "[INFO] Starting OpenShift Cluster Build (Beginning Ansible Playbook run!!!)"
-    date >>~/playbooks.info
-    date >>~/playbooks.info
-
-    aws s3 cp ${QS_S3URI}scripts/scaleup_wrapper.yml  /usr/share/ansible/openshift-ansible/
-    aws s3 cp ${QS_S3URI}scripts/bootstrap_wrapper.yml /usr/share/ansible/openshift-ansible/
-    if [ "${OCP_VERSION}" == "3.7" ]; then
-        ansible-playbook /usr/share/ansible/openshift-ansible/playbooks/byo/config.yml || qs_err " Openshift installation failed!! "
-    elif [ "${OCP_VERSION}" == "3.9" ]; then
-        ansible-playbook /usr/share/ansible/openshift-ansible/playbooks/prerequisites.yml || qs_err " Openshift prerequisite installation failed!! "
-        ansible-playbook /usr/share/ansible/openshift-ansible/playbooks/deploy_cluster.yml || qs_err " Openshift installation failed!! "
-    fi
-    date >>~/playbooks.info
-    echo "[INFO] Finished OpenShift Cluster Build (Completed Ansible Playbook run!!!)"
-
-    echo "[INFO] resume Health checks on master asg"
-    aws autoscaling resume-processes --auto-scaling-group-name ${OPENSHIFTMASTERASG} --scaling-processes HealthCheck --region ${AWS_REGION}
-
-    echo "[INFO] Adding OpenShift Users"
-    ansible masters -a "htpasswd -b /etc/origin/master/htpasswd admin ${OCP_PASS}"
-    echo "[INFO] Added OpenShift Users"
-    echo "[INFO] Refresh all services"
-    ansible all -a "systemctl restart dbus"
-    ansible all -a "systemctl restart dnsmasq"
-    ansible all -m wait_for -a "path=/var/run/dbus/system_bus_socket"
-    ansible all -a "systemctl restart atomic*"
-    ansible all -a "systemctl restart NetworkManager"
-    ansible all -a "systemctl restart systemd-logind"
-
-    AWSSB_SETUP_HOST=$(head -n 1 /tmp/openshift_initial_masters)
-    echo "[INFO] Finished OpenShift Cluster Build"
-    if [ "${ENABLE_AWSSB}" == "Enabled" ]; then
-        echo "[INFO] Installing the AWS Service Broker"
-        ssh $AWSSB_SETUP_HOST "QS_S3URI=${QS_S3URI} \
-            ; yum install -y wget \
-            && mkdir -p ~/aws_broker_install \
-            && cd ~/aws_broker_install \
-            && wget https://s3.amazonaws.com/awsservicebroker/scripts/deploy-awsservicebroker.template.yaml \
-            && wget https://s3.amazonaws.com/awsservicebroker/scripts/deploy_aws_broker.sh \
-            && chmod +x deploy_aws_broker.sh \
-            && ./deploy_aws_broker.sh \
-            && aws s3 cp ${QS_S3URI}scripts/secrets.yaml ./secrets.yaml \
-            && sed -i \"s~<CFN_ROLE_ARN>~${AWSSB_ROLE}~g\" ./secrets.yaml \
-            && sed -i \"s/<REGION>/${AWS_REGION}/\" ./secrets.yaml \
-            && sed -i \"s/<VPC_ID>/${VPCID}/\" ./secrets.yaml \
-            && oc create -f ./secrets.yaml -n aws-service-broker \
-            && oc get configmap broker-config -n aws-service-broker -o yaml > aws-sb-config.yaml \
-            && sed -i \"s/^kind: ConfigMap$/    secrets:\\n&/\" aws-sb-config.yaml \
-            && for apb in \$(echo 'dh-sqs-apb dh-sns-apb dh-r53-apb dh-rds-apb dh-emr-apb dh-redshift-apb dh-elasticache-apb dh-dynamodb-apb dh-s3-apb dh-athena-apb dh-kinesis-apb dh-kms-apb dh-lex-apb dh-polly-apb dh-rdsmariadb-apb dh-rdspostgresql-apb dh-rekognition-apb dh-translate-apb'); do \
-                sed -i \"s/^kind: ConfigMap$/      - {apb_name: \${apb}, secret: aws-secret, title: aws-secret}\\n&/\" aws-sb-config.yaml \
-            ; done \
-            ; oc replace -f ./aws-sb-config.yaml -n aws-service-broker \
-            && oc rollout status dc/aws-asb  -n aws-service-broker ; oc rollout latest aws-asb -n aws-service-broker" || qs_err " failed to setup the AWS Service Broker"
-        echo "[INFO] Finished Installing the AWS Service Broker"
-    fi
-    echo "[INFO] Signaling Stack ....."
-    # Signal resource using [qs_status] via cfn-init
-    cfn-signal -e $(qs_status) --stack ${AWS_STACKNAME} --resource AnsibleConfigServer --region ${AWS_REGION}
-
-    echo "End cfn stack signaling"
-    echo "	#################[] End of main execution block "
-else
-    echo " 	#################[] Start of else block "
-    echo "[REASON] Failed to Acquire OpenShift Entitlement, Check your PoolID and RHN UserName/Password " >~/failure_reason
-    echo "[INFO] Signaling Stack ....."
-    cfn-signal -e 1 --stack ${AWS_STACKNAME} --resource AnsibleConfigServer --region ${AWS_REGION}
-    echo " 	#################[] End of else block "
-    rm -rf /tmp/openshift_initial_*
-=======
 yum repolist | grep OpenShift
 
 aws autoscaling suspend-processes --auto-scaling-group-name ${OPENSHIFTMASTERASG} --scaling-processes HealthCheck --region ${AWS_REGION}
@@ -236,8 +90,8 @@
 
 if [ "${ENABLE_AWSSB}" == "Enabled" ]; then
     qs_retry_command 10 yum install -y wget
-    mkdir -p ~/aws_broker_install 
-    cd ~/aws_broker_install 
+    mkdir -p ~/aws_broker_install
+    cd ~/aws_broker_install
     wget https://s3.amazonaws.com/awsservicebroker/scripts/deploy-awsservicebroker.template.yaml
     wget https://s3.amazonaws.com/awsservicebroker/scripts/deploy_aws_broker.sh
     chmod +x deploy_aws_broker.sh
@@ -255,5 +109,4 @@
     oc replace -f ./aws-sb-config.yaml -n aws-service-broker
     oc rollout status dc/aws-asb  -n aws-service-broker
     oc rollout latest aws-asb -n aws-service-broker
->>>>>>> bb03c469
 fi