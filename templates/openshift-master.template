{
    "AWSTemplateFormatVersion": "2010-09-09",
    "Description": "(qs-1nltbq5f8) OpenShift, License: Apache 2.0 (Please do not remove) January, 5, 2018",
    "Metadata": {
        "AWS::CloudFormation::Interface": {
            "ParameterGroups": [
                {
                    "Label": {
                        "default": "Network Configuration"
                    },
                    "Parameters": [
                        "AvailabilityZones",
                        "VPCCIDR",
                        "PrivateSubnet1CIDR",
                        "PrivateSubnet2CIDR",
                        "PrivateSubnet3CIDR",
                        "PublicSubnet1CIDR",
                        "PublicSubnet2CIDR",
                        "PublicSubnet3CIDR",
                        "RemoteAccessCIDR",
                        "ContainerAccessCIDR"
                    ]
                },
                {
                    "Label": {
                        "default": "Amazon EC2 Configuration"
                    },
                    "Parameters": [
                        "KeyPairName"
                    ]
                },
                {
                    "Label": {
                        "default": "OpenShift Nodes Configuration"
                    },
                    "Parameters": [
                        "NumberOfMaster",
                        "NumberOfEtcd",
                        "NumberOfNodes",
                        "MasterInstanceType",
                        "EtcdInstanceType",
                        "NodesInstanceType",
                        "OpenShiftAdminPassword"
                    ]
                },
                {
                    "Label": {
                        "default": "OpenShift Service Catalog Configuration"
                    },
                    "Parameters": [
                        "AWSServiceBroker",
                        "ExistingAWSServiceBrokerRole"
                    ]
                },
                {
                    "Label": {
                        "default": "Red Hat Subscription Information"
                    },
                    "Parameters": [
                        "RedhatSubscriptionUserName",
                        "RedhatSubscriptionPassword",
                        "RedhatSubscriptionPoolID"
                    ]
                },
                {
                    "Label": {
                        "default": "Ansible Playbook Configuration"
                    },
                    "Parameters": [
                        "AnsiblePlaybookType",
                        "AnsiblePlaybookGitRepoTag"
                    ]
                },
                {
                    "Label": {
                        "default": "AWS Quick Start Configuration"
                    },
                    "Parameters": [
                        "QSS3BucketName",
                        "QSS3KeyPrefix",
                        "OutputBucketName"
                    ]
                }
            ],
            "ParameterLabels": {
                "KeyPairName": {
                    "default": "SSH Key Name"
                },
                "PrivateSubnet1CIDR": {
                    "default": "Private Subnet 1 CIDR"
                },
                "PrivateSubnet2CIDR": {
                    "default": "Private Subnet 2 CIDR"
                },
                "PrivateSubnet3CIDR": {
                    "default": "Private Subnet 3 CIDR"
                },
                "PublicSubnet1CIDR": {
                    "default": "Public Subnet 1 CIDR"
                },
                "PublicSubnet2CIDR": {
                    "default": "Public Subnet 2 CIDR"
                },
                "PublicSubnet3CIDR": {
                    "default": "Public Subnet 3 CIDR"
                },
                "QSS3BucketName": {
                    "default": "Quick Start S3 Bucket Name"
                },
                "QSS3KeyPrefix": {
                    "default": "Quick Start S3 Key Prefix"
                },
                "RemoteAccessCIDR": {
                    "default": "Allowed External Access CIDR (OCP UI)"
                },
                "ContainerAccessCIDR": {
                    "default": "Allowed External Access CIDR (OCP Router)"
                },
                "VPCCIDR": {
                    "default": "VPC CIDR"
                },
                "OpenShiftAdminPassword": {
                    "default": "OpenShift UI Password"
                },
                "RedhatSubscriptionUserName": {
                    "default": "Red Hat Subscription User Name"
                },
                "RedhatSubscriptionPassword": {
                    "default": "Red Hat Subscription Password"
                },
                "RedhatSubscriptionPoolID": {
                    "default": "Red Hat Pool ID"
                },
                "AnsiblePlaybookType": {
                    "default": "Ansible Playbook Mode"
                },
                "AnsiblePlaybookGitRepoTag": {
                    "default": "Git Repo Release Version"
                },
                "MasterInstanceType": {
                    "default": "Master Instance Type"
                },
                "EtcdInstanceType": {
                    "default": "Etcd Instance Type"
                },
                "NodesInstanceType": {
                    "default": "Nodes Instance Type"
                },
                "NumberOfMaster": {
                    "default": "Number of Masters"
                },
                "NumberOfEtcd": {
                    "default": "Number of Etcds"
                },
                "NumberOfNodes": {
                    "default": "Number of Nodes"
                },
                "OutputBucketName": {
                    "default": "Output S3 Bucket Name"
                },
                "AWSServiceBroker": {
                    "default": "AWS Service Broker"
                },
                "ExistingAWSServiceBrokerRole": {
                    "default": "Existing AWS Service Broker Role ARN"
                }
            }
        }
    },
    "Parameters": {
        "AvailabilityZones": {
            "Description": "List of Availability Zones to use for the subnets in the VPC. Three Availability Zones are used for this deployment, and the logical order of your selections is preserved.",
            "Type": "List<AWS::EC2::AvailabilityZone::Name>"
        },
        "KeyPairName": {
            "Description": "The name of an existing public/private key pair, which allows you to securely connect to your instance after it launches",
            "Type": "AWS::EC2::KeyPair::KeyName"
        },
        "PrivateSubnet1CIDR": {
            "AllowedPattern": "^(([0-9]|[1-9][0-9]|1[0-9]{2}|2[0-4][0-9]|25[0-5])\\.){3}([0-9]|[1-9][0-9]|1[0-9]{2}|2[0-4][0-9]|25[0-5])(\\/(1[6-9]|2[0-8]))$",
            "ConstraintDescription": "CIDR block parameter must be in the form x.x.x.x/16-28",
            "Default": "10.0.0.0/19",
            "Description": "CIDR block for private subnet 1 located in Availability Zone 1",
            "Type": "String"
        },
        "PrivateSubnet2CIDR": {
            "AllowedPattern": "^(([0-9]|[1-9][0-9]|1[0-9]{2}|2[0-4][0-9]|25[0-5])\\.){3}([0-9]|[1-9][0-9]|1[0-9]{2}|2[0-4][0-9]|25[0-5])(\\/(1[6-9]|2[0-8]))$",
            "ConstraintDescription": "CIDR block parameter must be in the form x.x.x.x/16-28",
            "Default": "10.0.32.0/19",
            "Description": "CIDR block for private subnet 2 located in Availability Zone 2",
            "Type": "String"
        },
        "PrivateSubnet3CIDR": {
            "AllowedPattern": "^(([0-9]|[1-9][0-9]|1[0-9]{2}|2[0-4][0-9]|25[0-5])\\.){3}([0-9]|[1-9][0-9]|1[0-9]{2}|2[0-4][0-9]|25[0-5])(\\/(1[6-9]|2[0-8]))$",
            "ConstraintDescription": "CIDR block parameter must be in the form x.x.x.x/16-28",
            "Default": "10.0.64.0/19",
            "Description": "CIDR block for private subnet 2 located in Availability Zone 3",
            "Type": "String"
        },
        "PublicSubnet1CIDR": {
            "AllowedPattern": "^(([0-9]|[1-9][0-9]|1[0-9]{2}|2[0-4][0-9]|25[0-5])\\.){3}([0-9]|[1-9][0-9]|1[0-9]{2}|2[0-4][0-9]|25[0-5])(\\/(1[6-9]|2[0-8]))$",
            "ConstraintDescription": "CIDR block parameter must be in the form x.x.x.x/16-28",
            "Default": "10.0.128.0/20",
            "Description": "CIDR block for the public (DMZ) subnet 1 located in Availability Zone 1",
            "Type": "String"
        },
        "PublicSubnet2CIDR": {
            "AllowedPattern": "^(([0-9]|[1-9][0-9]|1[0-9]{2}|2[0-4][0-9]|25[0-5])\\.){3}([0-9]|[1-9][0-9]|1[0-9]{2}|2[0-4][0-9]|25[0-5])(\\/(1[6-9]|2[0-8]))$",
            "ConstraintDescription": "CIDR block parameter must be in the form x.x.x.x/16-28",
            "Default": "10.0.144.0/20",
            "Description": "CIDR block for the public (DMZ) subnet 2 located in Availability Zone 2",
            "Type": "String"
        },
        "PublicSubnet3CIDR": {
            "AllowedPattern": "^(([0-9]|[1-9][0-9]|1[0-9]{2}|2[0-4][0-9]|25[0-5])\\.){3}([0-9]|[1-9][0-9]|1[0-9]{2}|2[0-4][0-9]|25[0-5])(\\/(1[6-9]|2[0-8]))$",
            "ConstraintDescription": "CIDR block parameter must be in the form x.x.x.x/16-28",
            "Default": "10.0.160.0/20",
            "Description": "CIDR block for the public (DMZ) subnet 2 located in Availability Zone 3",
            "Type": "String"
        },
        "QSS3BucketName": {
            "AllowedPattern": "^[0-9a-zA-Z]+([0-9a-zA-Z-]*[0-9a-zA-Z])*$",
            "ConstraintDescription": "Quick Start bucket name can include numbers, lowercase letters, uppercase letters, and hyphens (-). It cannot start or end with a hyphen (-).",
            "Default": "quickstart-reference",
            "Description": "S3 bucket name for the Quick Start assets. This string can include numbers, lowercase letters, uppercase letters, and hyphens (-). It cannot start or end with a hyphen (-).",
            "Type": "String"
        },
        "QSS3KeyPrefix": {
            "AllowedPattern": "^[0-9a-zA-Z-/]*$",
            "ConstraintDescription": "Quick Start key prefix can include numbers, lowercase letters, uppercase letters, hyphens (-), and forward slash (/).",
            "Default": "redhat/openshift/latest/",
            "Description": "S3 key prefix for the Quick Start assets. Quick Start key prefix can include numbers, lowercase letters, uppercase letters, hyphens (-), and forward slash (/).",
            "Type": "String"
        },
        "RemoteAccessCIDR": {
            "AllowedPattern": "^(([0-9]|[1-9][0-9]|1[0-9]{2}|2[0-4][0-9]|25[0-5])\\.){3}([0-9]|[1-9][0-9]|1[0-9]{2}|2[0-4][0-9]|25[0-5])(\\/([0-9]|[1-2][0-9]|3[0-2]))$",
            "ConstraintDescription": "CIDR block parameter must be in the form x.x.x.x/x",
            "Description": "The CIDR IP range that is permitted to access the instances We recommend that you set this value to a trusted IP range.",
            "Type": "String"
        },
        "ContainerAccessCIDR": {
            "AllowedPattern": "^(([0-9]|[1-9][0-9]|1[0-9]{2}|2[0-4][0-9]|25[0-5])\\.){3}([0-9]|[1-9][0-9]|1[0-9]{2}|2[0-4][0-9]|25[0-5])(\\/([0-9]|[1-2][0-9]|3[0-2]))$",
            "ConstraintDescription": "CIDR block parameter must be in the form x.x.x.x/x",
            "Description": "The CIDR IP range that is permitted to access the instances We recommend that you set this value to a trusted IP range.",
            "Type": "String"
        },
        "OpenShiftAdminPassword": {
            "Description": "Password for OpenShift Admin UI Must be at least 8 and no more than 12 characters containing letters and (minimum 1 capital letter), numbers and symbols",
            "Type": "String",
            "MinLength": "8",
            "MaxLength": "12",
            "AllowedPattern": "(?=^.{6,255}$)((?=.*\\d)(?=.*[A-Z])(?=.*[a-z])|(?=.*\\d)(?=.*[^A-Za-z0-9])(?=.*[a-z])|(?=.*[^A-Za-z0-9])(?=.*[A-Z])(?=.*[a-z])|(?=.*\\d)(?=.*[A-Z])(?=.*[^A-Za-z0-9]))^.*",
            "NoEcho": "true"
        },
        "RedhatSubscriptionUserName": {
            "Description": "Enter Redhat RHN User Name",
            "Type": "String"
        },
        "RedhatSubscriptionPassword": {
            "NoEcho": "true",
            "Description": "Enter Redhat RHN Password",
            "Type": "String"
        },
        "RedhatSubscriptionPoolID": {
            "Description": "Enter Redhat RHN PoolID",
            "Type": "String"
        },
        "AnsiblePlaybookType": {
            "Description": "Note:This QuickStart only supports OpenSource-Version for Development Purposes!",
            "Default": "Subscription-Version",
            "AllowedValues": [
                "Subscription-Version",
                "OpenSource-Version"
            ],
            "Type": "String"
        },
        "AnsiblePlaybookGitRepoTag": {
            "Description": "Only Used if [OpenSource-Version] is selected. List of Development Releases available here -> https://github.com/openshift/openshift-ansible/releases",
            "Default": "3.7.23-1",
            "Type": "String"
        },
        "VPCCIDR": {
            "AllowedPattern": "^(([0-9]|[1-9][0-9]|1[0-9]{2}|2[0-4][0-9]|25[0-5])\\.){3}([0-9]|[1-9][0-9]|1[0-9]{2}|2[0-4][0-9]|25[0-5])(\\/(1[6-9]|2[0-8]))$",
            "ConstraintDescription": "CIDR block parameter must be in the form x.x.x.x/16-28",
            "Default": "10.0.0.0/16",
            "Description": "CIDR block for the VPC",
            "Type": "String"
        },
        "MasterInstanceType": {
            "Default": "m4.xlarge",
            "AllowedValues": [
                "t2.large",
                "m4.xlarge",
                "m4.2xlarge",
                "m4.4xlarge",
                "m4.10xlarge",
                "c4.large",
                "c4.xlarge",
                "c4.2xlarge",
                "c4.4xlarge",
                "c4.8xlarge"
            ],
            "ConstraintDescription": "Must contain valid instance type",
            "Description": "Type of EC2 instance for the Master instances",
            "Type": "String"
        },
        "EtcdInstanceType": {
            "Default": "m4.xlarge",
            "AllowedValues": [
                "t2.large",
                "m4.xlarge",
                "m4.2xlarge",
                "m4.4xlarge",
                "m4.10xlarge",
                "c4.large",
                "c4.xlarge",
                "c4.2xlarge",
                "c4.4xlarge",
                "c4.8xlarge"
            ],
            "ConstraintDescription": "Must contain valid instance type",
            "Description": "Type of EC2 instance for the Etcd instances",
            "Type": "String"
        },
        "NodesInstanceType": {
            "Default": "m4.xlarge",
            "AllowedValues": [
                "t2.large",
                "m4.xlarge",
                "m4.2xlarge",
                "m4.4xlarge",
                "m4.10xlarge",
                "c4.large",
                "c4.xlarge",
                "c4.2xlarge",
                "c4.4xlarge",
                "c4.8xlarge"
            ],
            "ConstraintDescription": "Must contain valid instance type",
            "Description": "Type of EC2 instance for the Node instances",
            "Type": "String"
        },
        "NumberOfMaster": {
            "Default": "3",
            "Description": "This Deployment requires 3 OpenShift Master instances",
            "Type": "Number",
            "AllowedValues": [
                "3"
            ]
        },
        "NumberOfEtcd": {
            "Default": "3",
            "Description": "This Deployment requires 3 OpenShift Etcd instances",
            "Type": "Number",
            "AllowedValues": [
                "3"
            ]
        },
        "NumberOfNodes": {
            "Default": "3",
            "Description": "The desired capacity for the OpenShift node instances",
            "Type": "Number"
        },
        "OutputBucketName": {
            "Description": "OPTIONAL: Bucket Name where the zip file output should be placed, if left blank a bucket name will be automatically generated.",
            "Type": "String",
            "Default": ""
        },
        "AWSServiceBroker": {
            "Default": "Enabled",
            "Description": "Enable the AWS Service Broker",
            "Type": "String",
            "AllowedValues": [
                "Enabled",
                "Disabled"
            ]
        },
        "ExistingAWSServiceBrokerRole": {
            "Default": "",
            "Description": "OPTIONAL: Existing service role ARN for the AWS Service Broker. If left blank a role with AdministratorAccess will be created",
            "Type": "String"
        },
        "HostedZoneID": {
            "Description": "OPTIONAL: Route 53 Hosted Zone ID to use. If left blank route 53 will not be configured and DNS must be setup manually",
            "Type": "String"
        },
        "DomainName": {
            "Description": "domain name configured for the cluster",
            "Type": "String"
        },
        "SubDomainPrefix": {
            "Default": "",
            "Description": "OPTIONAL: Subdomain to use, if left blank DomainName will be used without a prefix",
            "Type": "String"
        }
    },
    "Resources": {
        "VPCStack": {
            "Type": "AWS::CloudFormation::Stack",
            "Properties": {
                "TemplateURL": {
                    "Fn::Sub": "https://${QSS3BucketName}.s3.amazonaws.com/${QSS3KeyPrefix}submodules/quickstart-aws-vpc/templates/aws-vpc.template"
                },
                "Parameters": {
                    "AvailabilityZones": {
                        "Fn::Join": [
                            ",",
                            {
                                "Ref": "AvailabilityZones"
                            }
                        ]
                    },
                    "KeyPairName": {
                        "Ref": "KeyPairName"
                    },
                    "NumberOfAZs": "3",
                    "PrivateSubnet1ACIDR": {
                        "Ref": "PrivateSubnet1CIDR"
                    },
                    "PrivateSubnet2ACIDR": {
                        "Ref": "PrivateSubnet2CIDR"
                    },
                    "PrivateSubnet3ACIDR": {
                        "Ref": "PrivateSubnet3CIDR"
                    },
                    "PublicSubnet1CIDR": {
                        "Ref": "PublicSubnet1CIDR"
                    },
                    "PublicSubnet2CIDR": {
                        "Ref": "PublicSubnet2CIDR"
                    },
                    "PublicSubnet3CIDR": {
                        "Ref": "PublicSubnet3CIDR"
                    },
                    "VPCCIDR": {
                        "Ref": "VPCCIDR"
                    }
                }
            }
        },
        "OpenShiftStack": {
            "Type": "AWS::CloudFormation::Stack",
            "Properties": {
                "TemplateURL": {
                    "Fn::Sub": "https://${QSS3BucketName}.s3.amazonaws.com/${QSS3KeyPrefix}templates/openshift.template"
                },
                "Parameters": {
                    "MasterInstanceType": {
                        "Ref": "MasterInstanceType"
                    },
                    "NumberOfMaster": {
                        "Ref": "NumberOfMaster"
                    },
                    "KeyPairName": {
                        "Ref": "KeyPairName"
                    },
                    "PrivateSubnet1ID": {
                        "Fn::GetAtt": [
                            "VPCStack",
                            "Outputs.PrivateSubnet1AID"
                        ]
                    },
                    "PrivateSubnet2ID": {
                        "Fn::GetAtt": [
                            "VPCStack",
                            "Outputs.PrivateSubnet2AID"
                        ]
                    },
                    "PrivateSubnet3ID": {
                        "Fn::GetAtt": [
                            "VPCStack",
                            "Outputs.PrivateSubnet3AID"
                        ]
                    },
                    "PublicSubnet1ID": {
                        "Fn::GetAtt": [
                            "VPCStack",
                            "Outputs.PublicSubnet1ID"
                        ]
                    },
                    "PublicSubnet2ID": {
                        "Fn::GetAtt": [
                            "VPCStack",
                            "Outputs.PublicSubnet2ID"
                        ]
                    },
                    "PublicSubnet3ID": {
                        "Fn::GetAtt": [
                            "VPCStack",
                            "Outputs.PublicSubnet3ID"
                        ]
                    },
                    "RemoteAccessCIDR": {
                        "Ref": "RemoteAccessCIDR"
                    },
                    "ContainerAccessCIDR": {
                        "Ref": "RemoteAccessCIDR"
                    },
                    "QSS3BucketName": {
                        "Ref": "QSS3BucketName"
                    },
                    "QSS3KeyPrefix": {
                        "Ref": "QSS3KeyPrefix"
                    },
                    "OpenShiftAdminPassword": {
                        "Ref": "OpenShiftAdminPassword"
                    },
                    "RedhatSubscriptionUserName": {
                        "Ref": "RedhatSubscriptionUserName"
                    },
                    "RedhatSubscriptionPassword": {
                        "Ref": "RedhatSubscriptionPassword"
                    },
                    "RedhatSubscriptionPoolID": {
                        "Ref": "RedhatSubscriptionPoolID"
                    },
                    "OutputBucketName": {
                        "Ref": "OutputBucketName"
                    },
                    "VPCCIDR": {
                        "Ref": "VPCCIDR"
                    },
                    "VPCID": {
                        "Fn::GetAtt": [
                            "VPCStack",
                            "Outputs.VPCID"
                        ]
                    },
                    "AnsiblePlaybookGitRepoTag": {
                        "Ref": "AnsiblePlaybookGitRepoTag"
                    },
                    "AnsiblePlaybookType": {
                        "Ref": "AnsiblePlaybookType"
                    },
                    "AWSServiceBroker": {
                        "Ref": "AWSServiceBroker"
                    },
<<<<<<< HEAD
                    "AWSServiceBrokerRoleArn": {
                        "Ref": "AWSServiceBrokerRoleArn"
                    },
                    "HostedZoneID": { "Ref": "HostedZoneID" },
                    "DomainName": { "Ref": "DomainName" },
                    "SubDomainPrefix": { "Ref": "SubDomainPrefix" }
=======
                    "ExistingAWSServiceBrokerRole": {
                        "Ref": "ExistingAWSServiceBrokerRole"
                    }
>>>>>>> 00cdfc3e
                }
            }
        }
    },
    "Outputs": {
        "OpenShiftUI": {
            "Description": "The URL OpenShiftUI",
            "Value": {
                "Fn::GetAtt": [
                    "OpenShiftStack",
                    "Outputs.OpenShiftUI"
                ]
            }
        },
        "ContainerAccessELBName": {
            "Description": "Use this ELB to expose ports to the internet",
            "Value": {
                "Fn::GetAtt": [
                    "OpenShiftStack",
                    "Outputs.ContainerAccessELBName"
                ]
            }
        }
    }
}<|MERGE_RESOLUTION|>--- conflicted
+++ resolved
@@ -535,18 +535,12 @@
                     "AWSServiceBroker": {
                         "Ref": "AWSServiceBroker"
                     },
-<<<<<<< HEAD
-                    "AWSServiceBrokerRoleArn": {
-                        "Ref": "AWSServiceBrokerRoleArn"
+                    "ExistingAWSServiceBrokerRole": {
+                        "Ref": "ExistingAWSServiceBrokerRole"
                     },
                     "HostedZoneID": { "Ref": "HostedZoneID" },
                     "DomainName": { "Ref": "DomainName" },
                     "SubDomainPrefix": { "Ref": "SubDomainPrefix" }
-=======
-                    "ExistingAWSServiceBrokerRole": {
-                        "Ref": "ExistingAWSServiceBrokerRole"
-                    }
->>>>>>> 00cdfc3e
                 }
             }
         }
