--- conflicted
+++ resolved
@@ -1,4 +1,4 @@
- {
+{
     "AWSTemplateFormatVersion": "2010-09-09",
     "Description": "(qs-1nltbq5f8) OpenShift, License: Apache 2.0 (Please do not remove) January, 5, 2018",
     "Metadata": {
@@ -107,15 +107,6 @@
                 "ContainerAccessCIDR": {
                     "default": "Allowed External Access CIDR (OCP Router)"
                 },
-<<<<<<< HEAD
-=======
-                "VPCID": {
-                    "default": "VPC ID"
-                },
-                "VPCID": {
-                    "default": "VPC ID"
-                },
->>>>>>> 89b8ff32
                 "VPCCIDR": {
                     "default": "VPC CIDR"
                 },
