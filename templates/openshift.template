AWSTemplateFormatVersion: '2010-09-09'
Description: '(qs-1nltbq5f3) OpenShift+VPC, License: Apache 2.0 (Please do not remove)
  April, 6, 2018'
Metadata:
  AWS::CloudFormation::Interface:
    ParameterGroups:
      - Label:
          default: Network Configuration
        Parameters:
          - VPCID
          - VPCCIDR
          - PrivateSubnet1ID
          - PrivateSubnet2ID
          - PrivateSubnet3ID
          - PublicSubnet1ID
          - PublicSubnet2ID
          - PublicSubnet3ID
          - RemoteAccessCIDR
          - ContainerAccessCIDR
      - Label:
          default: DNS Configuration
        Parameters:
          - DomainName
          - HostedZoneID
          - SubDomainPrefix
          - CertificateArn
      - Label:
          default: Amazon EC2 Configuration
        Parameters:
          - KeyPairName
          - AmiId
      - Label:
          default: OpenShift Nodes Configuration
        Parameters:
          - NumberOfMaster
          - NumberOfEtcd
          - NumberOfNodes
          - MasterInstanceType
          - EtcdInstanceType
          - NodesInstanceType
          - OpenShiftAdminPassword
      - Label:
          default: OpenShift Configuration
        Parameters:
          - OpenshiftContainerPlatformVersion
          - AWSServiceBroker
          - ExistingAWSServiceBrokerRole
          - HawkularMetrics
          - AnsibleFromGit
          - ClusterName
          - GlusterFS
          - GlusterStorageSize
          - GlusterStorageType
          - GlusterStorageIops
          - GlusterStorageEncrypted
          - GlusterInstanceType
          - NumberOfGluster
          - AutomationBroker
          - AggregatedLogging
          - AggregatedLoggingMemory
          - AggregatedLoggingDisk
      - Label:
          default: Red Hat Subscription Information
        Parameters:
          - RedhatSubscriptionUserName
          - RedhatSubscriptionPassword
          - RedhatSubscriptionPoolID
      - Label:
          default: AWS Quick Start Configuration
        Parameters:
          - QSS3BucketName
          - QSS3KeyPrefix
          - OutputBucketName
    ParameterLabels:
      KeyPairName:
        default: SSH Key Name
      AmiId:
        default: AMI ID
      PrivateSubnet1ID:
        default: Private Subnet 1 ID
      PrivateSubnet2ID:
        default: Private Subnet 2 ID
      PrivateSubnet3ID:
        default: Private Subnet 3 ID
      PublicSubnet1ID:
        default: Public Subnet 1 ID
      PublicSubnet2ID:
        default: Public Subnet 2 ID
      PublicSubnet3ID:
        default: Public Subnet 3 ID
      QSS3BucketName:
        default: Quick Start S3 Bucket Name
      QSS3KeyPrefix:
        default: Quick Start S3 Key Prefix
      RemoteAccessCIDR:
        default: Allowed External Access CIDR (OCP UI)
      ContainerAccessCIDR:
        default: Allowed External Access CIDR (OCP Router)
      VPCID:
        default: VPC ID
      VPCCIDR:
        default: VPC CIDR
      OpenShiftAdminPassword:
        default: OpenShift UI Password
      RedhatSubscriptionUserName:
        default: Red Hat Subscription User Name
      RedhatSubscriptionPassword:
        default: Red Hat Subscription Password
      RedhatSubscriptionPoolID:
        default: Red Hat Pool ID
      OpenshiftContainerPlatformVersion:
        default: Openshift Container Platform Version
      MasterInstanceType:
        default: Master Instance Type
      EtcdInstanceType:
        default: Etcd Instance Type
      NodesInstanceType:
        default: Nodes Instance Type
      NumberOfMaster:
        default: Number of Masters
      NumberOfEtcd:
        default: Number of Etcds
      NumberOfNodes:
        default: Number of Nodes
      OutputBucketName:
        default: Output S3 Bucket Name
      AWSServiceBroker:
        default: AWS Service Broker
      ExistingAWSServiceBrokerRole:
        default: Existing AWS Service Broker Role ARN
      HawkularMetrics:
        default: Hawkular Metrics
      AnsibleFromGit:
        default: Get Ansible from Git
      CertificateArn:
        default: Certificate Arn
      DomainName:
        default: Domain Name
      HostedZoneID:
        default: Route 53 Hosted Zone ID
      SubDomainPrefix:
        default: Subdomain Prefix
      ClusterName:
        default: Cluster Name
      GlusterFS:
        default: GlusterFS
      GlusterStorageSize:
        default: Gluster Storage Size
      GlusterStorageType:
        default: Gluster EBS volume type
      GlusterInstanceType:
        default: Gluster Instance Type
      NumberOfGluster:
        default: Number of Gluster Hosts
      GlusterStorageIops:
        default: Gluster Storage Iops
      GlusterStorageEncrypted:
        default: Gluster Storage Encrypted
      AutomationBroker:
        default: OpenSift Automation Broker
      AggregatedLogging:
        default: Aggregated Logging
      AggregatedLoggingMemory:
        default: Aggregated Logging Memory
      AggregatedLoggingDisk:
        default: Aggregated Logging Disk
Parameters:
  AmiId:
    Description: >-
      OPTIONAL: bring your own AMI. In Enterprise environment, you might
      need to bring your own AMI (with proxy, softwares, ...).
      If the AMI is encrypted, keep in mind that the key policy should allow use of
      the key from AWSServiceRoleForAutoScaling.
      If left blank, we'll use the base RHEL image from your region.
    Type: String
    Default: ""
  KeyPairName:
    Description: Name of an existing EC2 key pair. All instances will launch with
      this key pair.
    Type: AWS::EC2::KeyPair::KeyName
  PrivateSubnet1ID:
    Description: ID of private subnet 1 in Availability Zone 1 for the Workload (e.g.,
      subnet-a0246dcd)
    Type: AWS::EC2::Subnet::Id
  PrivateSubnet2ID:
    Description: ID of private subnet 2 in Availability Zone 2 for the Workload (e.g.,
      subnet-b1f432cd)
    Type: AWS::EC2::Subnet::Id
  PrivateSubnet3ID:
    Description: ID of private subnet 3 in Availability Zone 3 for the Workload (e.g.,
      subnet-b1f4a2cd)
    Type: AWS::EC2::Subnet::Id
  PublicSubnet1ID:
    Description: ID of public subnet 1 in Availability Zone 1 for the ELB load balancer
      (e.g., subnet-9bc642ac)
    Type: AWS::EC2::Subnet::Id
  PublicSubnet2ID:
    Description: ID of public subnet 2 in Availability Zone 2 for the ELB load balancer
      (e.g., subnet-e3246d8e)
    Type: AWS::EC2::Subnet::Id
  PublicSubnet3ID:
    Description: ID of public subnet 3 in Availability Zone 3 for the ELB load balancer
      (e.g., subnet-e324ad8e)
    Type: AWS::EC2::Subnet::Id
  QSS3BucketName:
    AllowedPattern: ^[0-9a-zA-Z]+([0-9a-zA-Z-]*[0-9a-zA-Z])*$
    ConstraintDescription: Quick Start bucket name can include numbers, lowercase
      letters, uppercase letters, and hyphens (-). It cannot start or end with a hyphen
      (-).
    Default: aws-quickstart
    Description: S3 bucket name for the Quick Start assets. This string can include
      numbers, lowercase letters, uppercase letters, and hyphens (-). It cannot start
      or end with a hyphen (-).
    Type: String
  QSS3KeyPrefix:
    AllowedPattern: ^[0-9a-zA-Z-/]*$
    ConstraintDescription: Quick Start key prefix can include numbers, lowercase letters,
      uppercase letters, hyphens (-), and forward slash (/).
    Default: quickstart-redhat-openshift/
    Description: S3 key prefix for the Quick Start assets. Quick Start key prefix
      can include numbers, lowercase letters, uppercase letters, hyphens (-), and
      forward slash (/).
    Type: String
  RemoteAccessCIDR:
    AllowedPattern: ^(([0-9]|[1-9][0-9]|1[0-9]{2}|2[0-4][0-9]|25[0-5])\.){3}([0-9]|[1-9][0-9]|1[0-9]{2}|2[0-4][0-9]|25[0-5])(\/([0-9]|[1-2][0-9]|3[0-2]))$
    ConstraintDescription: CIDR block parameter must be in the form x.x.x.x/x
    Description: The CIDR IP range that is permitted to access the instances We recommend
      that you set this value to a trusted IP range.
    Type: String
  ContainerAccessCIDR:
    AllowedPattern: ^(([0-9]|[1-9][0-9]|1[0-9]{2}|2[0-4][0-9]|25[0-5])\.){3}([0-9]|[1-9][0-9]|1[0-9]{2}|2[0-4][0-9]|25[0-5])(\/([0-9]|[1-2][0-9]|3[0-2]))$
    ConstraintDescription: CIDR block parameter must be in the form x.x.x.x/x
    Description: The CIDR IP range that is permitted to access the instances We recommend
      that you set this value to a trusted IP range.
    Type: String
  OpenShiftAdminPassword:
    Description: Password for OpenShift Admin UI Must be at least 8 characters containing
      letters and (minimum 1 capital letter), numbers and symbols
    Type: String
    MinLength: '8'
    AllowedPattern: ^[^ \\']+$
    NoEcho: 'true'
  RedhatSubscriptionUserName:
    Description: Enter Redhat RHN User Name
    Type: String
  RedhatSubscriptionPassword:
    NoEcho: 'true'
    Description: Enter Redhat RHN Password
    Type: String
    AllowedPattern: ^[^ \\']+$
  RedhatSubscriptionPoolID:
    Description: Enter Redhat RHN PoolID
    Type: String
  OpenshiftContainerPlatformVersion:
    Description: OpenShift version to deploy
    Default: '3.10'
    Type: String
    AllowedValues:
      - '3.9'
      - '3.10'
  VPCCIDR:
    AllowedPattern: ^(([0-9]|[1-9][0-9]|1[0-9]{2}|2[0-4][0-9]|25[0-5])\.){3}([0-9]|[1-9][0-9]|1[0-9]{2}|2[0-4][0-9]|25[0-5])(\/(1[6-9]|2[0-8]))$
    ConstraintDescription: CIDR block parameter must be in the form x.x.x.x/16-28
    Default: 10.0.0.0/16
    Description: CIDR block for the VPC
    Type: String
  VPCID:
    Description: ID of your existing VPC for deployment
    Type: AWS::EC2::VPC::Id
  MasterInstanceType:
    Default: m4.xlarge
    AllowedValues:
      - t2.large
      - m4.xlarge
      - m4.2xlarge
      - m4.4xlarge
      - m4.10xlarge
      - c4.large
      - c4.xlarge
      - c4.2xlarge
      - c4.4xlarge
      - c4.8xlarge
    ConstraintDescription: Must contain valid instance type
    Description: Type of EC2 instance for the Master instances
    Type: String
  EtcdInstanceType:
    Default: m4.xlarge
    AllowedValues:
      - t2.large
      - m4.xlarge
      - m4.2xlarge
      - m4.4xlarge
      - m4.10xlarge
      - c4.large
      - c4.xlarge
      - c4.2xlarge
      - c4.4xlarge
      - c4.8xlarge
    ConstraintDescription: Must contain valid instance type
    Description: Type of EC2 instance for the Etcd instances
    Type: String
  NodesInstanceType:
    Default: m4.xlarge
    AllowedValues:
      - t2.large
      - m4.xlarge
      - m4.2xlarge
      - m4.4xlarge
      - m4.10xlarge
      - c4.large
      - c4.xlarge
      - c4.2xlarge
      - c4.4xlarge
      - c4.8xlarge
    ConstraintDescription: Must contain valid instance type
    Description: Type of EC2 instance for the Node instances
    Type: String
  NumberOfMaster:
    Default: '3'
    Description: This Deployment requires 3 OpenShift Master instances
    Type: String
    AllowedPattern: '^[3579]$|(^[1-9]+[13579]$)'
  NumberOfEtcd:
    Default: '3'
    Description: This Deployment requires 3 OpenShift Etcd instances
    Type: String
    AllowedPattern: '^[3579]$|(^[1-9]+[13579]$)'
  NumberOfNodes:
    Default: '3'
    Description: The desired capacity for the OpenShift node instances
    Type: Number
  OutputBucketName:
    Description: 'OPTIONAL: Bucket Name where the zip file output should be placed,
      if left blank a bucket name will be automatically generated.'
    Type: String
    Default: ''
  AWSServiceBroker:
    Default: Enabled
    Description: Enable the AWS Service Broker
    Type: String
    AllowedValues:
      - Enabled
      - Disabled
  ExistingAWSServiceBrokerRole:
    Default: ''
    Description: 'OPTIONAL: Existing service role ARN for the AWS Service Broker.
      If left blank a role with AdministratorAccess will be created'
    Type: String
  HostedZoneID:
    Description: 'OPTIONAL: Route 53 Hosted Zone ID to use. If left blank route 53
      will not be configured and DNS must be setup manually If you specify this you must also specify DomainName'
    Type: String
    MaxLength: '32'
    Default: ""
  CertificateArn:
    Description: 'OPTIONAL: Specify the arn of the certificate that will be presented.'
    Type: String
    Default: ""
  DomainName:
    Description: >-
      OPTIONAL: domain name configured for the cluster, if left blank self signed
      certificates will be used for TLS and the LoadBalancer's auto-generated hostname
      will be used for connections from outside the cluster.
    Type: String
    Default: ""
  SubDomainPrefix:
    Default: ''
    Description: 'OPTIONAL: Subdomain to use, if left blank DomainName will be used
      without a prefix. If you specify this you must also specify DomainName and HostedZoneID'
    Type: String
  HawkularMetrics:
    Default: Enabled
    Description: Enable Hawkular cluster metrics
    Type: String
    AllowedValues:
      - Enabled
      - Disabled
  AnsibleFromGit:
    Default: False
    Description: Get openshift installer playbooks from GitHub. By default, they come from RPM.
    Type: String
    AllowedValues:
      - True
      - False
  ClusterName:
    Default: ""
    Description: Custom cluster name for kubernetes.io/cluster/ tags, if left blank will use the stackname suffixed with the region
    Type: String
  GlusterFS:
    Default: Enabled
    Description: Enable GlusterFS storage cluster
    Type: String
    AllowedValues:
      - Enabled
      - Disabled
  GlusterStorageSize:
    Description: Size in GB of the available storage (will create 3x ebs volumes of this size)
    Type: Number
    Default: 1000
  GlusterStorageType:
    Default: io1
    Description: EBS volume type to use for storage
    Type: String
    AllowedValues:
      - io1
      - gp2
      - st1
  GlusterStorageIops:
    Default: 3000
    Description: EBS volume IOPS to allocate (only applicable if io1 has been selected for GlusterStorageType)
    Type: Number
  GlusterStorageEncrypted:
    Default: False
    Description: Enable EBS encryption for Gluster storage volumes
    Type: String
    AllowedValues:
      - False
      - True
  GlusterInstanceType:
    Default: i3.large
    AllowedValues:
      - i3.large
      - i3.xlarge
      - i3.2xlarge
      - i3.4xlarge
      - i3.8xlarge
      - i3.16xlarge
    ConstraintDescription: Must contain valid instance type
    Description: Type of EC2 instance for the Node instances
    Type: String
  NumberOfGluster:
    Default: '3'
    Description: This Deployment requires a minimum of 3 Gluster instances
    Type: Number
  AutomationBroker:
    Default: Enabled
    Description: Enable the OpenShift Automation Service Broker
    Type: String
    AllowedValues: [ Enabled, Disabled ]
  AggregatedLogging:
    Default: Enabled
    Description: Enable Aggregated Logging using an in cluster EFK stack
    Type: String
    AllowedValues: [ Enabled, Disabled ]
  AggregatedLoggingMemory:
    Default: 2
    Description: Memory in GB to allocate to the ElasticSearch pod
    Type: Number
  AggregatedLoggingDisk:
    Default: 20
    Description: Persistent storage size in GB to allocate for log storage, will use glusterfs is enabled, otherwise EBS
    Type: Number
Rules:
  SubnetsInVPC:
    Assertions:
      - Assert: !EachMemberIn
          - !ValueOfAll
            - AWS::EC2::Subnet::Id
            - VpcId
          - !RefAll 'AWS::EC2::VPC::Id'
        AssertDescription: All subnets must in the VPC
Mappings:
  AWSAMIRegionMap:
    AMI:
      RHEL75HVM: RHEL-7.5_HVM_GA
    eu-central-1:
      RHEL75HVM: ami-c86c3f23
    ap-southeast-2:
      RHEL75HVM: ami-67589505
    eu-west-1:
      RHEL75HVM: ami-7c491f05
    us-east-1:
      RHEL75HVM: ami-6871a115
    us-east-2:
      RHEL75HVM: ami-03291866
    us-west-2:
      RHEL75HVM: ami-28e07e50
    ap-northeast-1:
      RHEL75HVM: ami-6b0d5f0d
    eu-west-2:
      RHEL75HVM: ami-7c1bfd1b
    eu-west-3:
      RHEL75HVM: ami-5026902d
    ap-southeast-1:
      RHEL75HVM: ami-76144b0a
  LinuxAMINameMap:
    Redhat-Enterprise-Linux-7:
      Code: RHEL75HVM
  OpenshiftVersionMap:
<<<<<<< HEAD
    '3.9':
      AnsiblePlaybookGitRepoTag: 3.9.40-1
    '3.10':
      AnsiblePlaybookGitRepoTag: 3.10.27-2
=======
    '3.7':
      AnsiblePlaybookGitRepoTag: 3.7.62-1
    '3.9':
      AnsiblePlaybookGitRepoTag: 3.9.41-1
>>>>>>> deb290d3
Conditions:
  GovCloudCondition: !Equals
    - !Ref 'AWS::Region'
    - us-gov-west-1
  AutoGenOutputBucketName: !Not
    - !Equals
      - !Ref 'OutputBucketName'
      - ''
  EnableAWSServiceBroker: !Equals
    - !Ref 'AWSServiceBroker'
    - Enabled
  EnableGlusterFS: !Equals
    - !Ref 'GlusterFS'
    - Enabled
  Isio1: !Equals
    - !Ref 'GlusterStorageType'
    - io1
  CreateAWSServiceBrokerRole: !And
    - !Equals
      - !Ref 'AWSServiceBroker'
      - Enabled
    - !Equals
      - !Ref 'ExistingAWSServiceBrokerRole'
      - ''
  SetupRoute53: !And
    - !Not
      - !Equals
        - !Ref 'HostedZoneID'
        - ''
    - !Not
      - !Equals
        - !Ref 'DomainName'
        - ''
  SetupSubdomain: !And
    - !Not
      - !Equals
        - !Ref 'SubDomainPrefix'
        - ''
    - !Not
      - !Equals
        - !Ref 'HostedZoneID'
        - ''
    - !Not
      - !Equals
        - !Ref 'DomainName'
        - ''
  UseSubdomain: !Not
    - !Equals
      - !Ref 'SubDomainPrefix'
      - ''
  UseCustomAmi: !Not
    - !Equals
      - !Ref 'AmiId'
      - ''
  UseCustomCertificate: !Not
    - !Equals
      - !Ref 'CertificateArn'
      - ''
  UseEmailForACMValidation: !And
    - !Equals
      - !Ref 'HostedZoneID'
      - ''
    - !Not
      - !Equals
        - !Ref 'DomainName'
        - ''
    - !Not
      - Condition: UseCustomCertificate
  UseDnsForACMValidation: !And
    - Condition: SetupRoute53
    - !Not
      - Condition: UseCustomCertificate
  UseCustomDomain: !Not
    - !Equals
      - !Ref 'DomainName'
      - ''
  EnableHawkular: !Equals
    - !Ref 'HawkularMetrics'
    - Enabled
  CustomClusterName: !Not
    - !Equals
      - !Ref ClusterName
      - ""
  GreaterThan39: !Not
    - !Equals
      - !Ref 'OpenshiftContainerPlatformVersion'
      - '3.9'
Resources:
  RegistryBucket:
    Condition: GreaterThan39
    Type: "AWS::S3::Bucket"
  Route53HostedSubdomainZone:
    Condition: SetupSubdomain
    Type: AWS::Route53::HostedZone
    Properties:
      Name: !Sub '${SubDomainPrefix}.${DomainName}'
  Route53SubdomainNS:
    Condition: SetupSubdomain
    Type: AWS::Route53::RecordSet
    Properties:
      HostedZoneId: !Ref 'HostedZoneID'
      Name: !Sub '${SubDomainPrefix}.${DomainName}'
      ResourceRecords: !GetAtt 'Route53HostedSubdomainZone.NameServers'
      Type: NS
      TTL: '600'
  Route53WildCard:
    Condition: SetupRoute53
    Type: AWS::Route53::RecordSet
    Properties:
      Type: A
      Name: !Join
        - ''
        - - '*.'
          - !If
            - SetupSubdomain
            - !Sub '${SubDomainPrefix}.'
            - ''
          - !Ref 'DomainName'
      AliasTarget:
        HostedZoneId: !GetAtt 'ContainerAccessELB.CanonicalHostedZoneNameID'
        DNSName: !GetAtt 'ContainerAccessELB.DNSName'
      HostedZoneId: !If
        - SetupSubdomain
        - !Ref 'Route53HostedSubdomainZone'
        - !Ref 'HostedZoneID'
  Route53MasterELBRecord:
    Condition: SetupRoute53
    Type: AWS::Route53::RecordSet
    Properties:
      Type: A
      Name: !Join
        - ''
        - - !If
            - SetupSubdomain
            - !Sub '${SubDomainPrefix}.'
            - ''
          - !Ref 'DomainName'
      AliasTarget:
        HostedZoneId: !GetAtt 'OpenShiftMasterELB.CanonicalHostedZoneNameID'
        DNSName: !GetAtt 'OpenShiftMasterELB.DNSName'
      HostedZoneId: !If
        - SetupSubdomain
        - !Ref 'Route53HostedSubdomainZone'
        - !Ref 'HostedZoneID'
  LambdaExecutionRole:
    Type: AWS::IAM::Role
    Properties:
      AssumeRolePolicyDocument:
        Version: '2012-10-17'
        Statement:
          - Effect: Allow
            Principal:
              Service:
                - lambda.amazonaws.com
            Action:
              - sts:AssumeRole
      Path: /
      Policies:
        - PolicyName: lambda_policy
          PolicyDocument:
            Version: '2012-10-17'
            Statement:
              - Effect: Allow
                Action:
                  - logs:CreateLogGroup
                  - logs:CreateLogStream
                  - logs:PutLogEvents
                Resource: arn:aws:logs:*:*:*
              - Effect: Allow
                Action:
                  - cloudformation:DescribeStacks
                Resource: '*'
  KeyGen:
    DependsOn: CopyZips
    Type: AWS::Lambda::Function
    Properties:
      Code:
        S3Bucket: !Ref 'LambdaZipsBucket'
        S3Key: !Sub '${QSS3KeyPrefix}functions/packages/KeyGen/lambda.zip'
      Handler: service.handler
      Runtime: python2.7
      Timeout: 5
      Role: !GetAtt 'LambdaExecutionRole.Arn'
  GetRSA:
    Type: Custom::GenerateKeys
    Version: '1.0'
    Properties:
      ServiceToken: !GetAtt 'KeyGen.Arn'
      ResponseURL: !Join
        - ''
        - - http://ResponseURL
          - !Ref 'AWS::StackId'
          - RequestId
      StackId: !Ref 'AWS::StackId'
      ResourceProperties:
        RequestType: Create
        RequestId: !Join
          - ''
          - - !Ref 'AWS::StackId'
            - RequestId
        LogicalResourceId: KeyGenLogicalResourceId
  LambdaZipsBucket:
    Type: AWS::S3::Bucket
    Properties:
      Tags: []
  CopyZips:
    Type: Custom::CopyZips
    Properties:
      ServiceToken: !GetAtt 'CopyZipsFunction.Arn'
      DestBucket: !Ref 'LambdaZipsBucket'
      SourceBucket: !Ref 'QSS3BucketName'
      Prefix: !Ref 'QSS3KeyPrefix'
      Objects:
        - functions/packages/KeyGen/lambda.zip
        - functions/packages/DeleteBucketContents/lambda.zip
        - functions/packages/ACMCert/lambda.zip
        - functions/packages/CleanupPV/lambda.zip
  DeleteBucketContentsLambda:
    DependsOn: CopyZips
    Type: AWS::Lambda::Function
    Properties:
      Handler: lambda_function.lambda_handler
      MemorySize: 128
      Role: !GetAtt 'DeleteBucketContentsRole.Arn'
      Runtime: python2.7
      Timeout: 300
      Code:
        S3Bucket: !Ref 'LambdaZipsBucket'
        S3Key: !Sub '${QSS3KeyPrefix}functions/packages/DeleteBucketContents/lambda.zip'
  DeleteRegistryBucketContents:
    Condition: GreaterThan39
    Type: Custom::DeleteBucketContents
    Version: '1.0'
    Properties:
      ServiceToken: !GetAtt 'DeleteBucketContentsLambda.Arn'
      OutputBucket: !Ref 'RegistryBucket'
  DeleteTempBucketContents:
    Type: Custom::DeleteBucketContents
    Version: '1.0'
    Properties:
      ServiceToken: !GetAtt 'DeleteBucketContentsLambda.Arn'
      OutputBucket: !Ref 'OutputBucket'
  DeleteBucketContentsRole:
    Type: AWS::IAM::Role
    Properties:
      AssumeRolePolicyDocument:
        Version: '2012-10-17'
        Statement:
          - Effect: Allow
            Principal:
              Service: lambda.amazonaws.com
            Action: sts:AssumeRole
      Path: /
      Policies:
        - PolicyName: deletebucketcontents
          PolicyDocument:
            Version: '2012-10-17'
            Statement:
              - Effect: Allow
                Action:
                  - s3:*
                Resource:
                  - !Sub 'arn:aws:s3:::${OutputBucket}'
                  - !Sub 'arn:aws:s3:::${OutputBucket}/*'
                  - !Sub 'arn:aws:s3:::${RegistryBucket}'
                  - !Sub 'arn:aws:s3:::${RegistryBucket}/*'
              - Effect: Allow
                Action:
                  - logs:CreateLogGroup
                  - logs:CreateLogStream
                  - logs:PutLogEvents
                Resource:
                  - arn:aws:logs:*:*:*
  OpenShiftScalingCWEventRole:
    Type: AWS::IAM::Role
    Properties:
      AssumeRolePolicyDocument:
        Version: '2012-10-17'
        Statement:
          - Effect: Allow
            Principal:
              Service:
                - events.amazonaws.com
            Action: sts:AssumeRole
      Path: /
      Policies:
        - PolicyName: OpenShift-QuickStart-SSM-RunCommand
          PolicyDocument:
            Version: '2012-10-17'
            Statement:
              - Action: ssm:SendCommand
                Effect: Allow
                Resource:
                  - !Sub 'arn:aws:ec2:${AWS::Region}:${AWS::AccountId}:instance/${AnsibleConfigServer}'
                  - !Sub 'arn:aws:ssm:${AWS::Region}::document/AWS-RunShellScript'
  CopyZipsRole:
    Type: AWS::IAM::Role
    Properties:
      AssumeRolePolicyDocument:
        Version: '2012-10-17'
        Statement:
          - Effect: Allow
            Principal:
              Service: lambda.amazonaws.com
            Action: sts:AssumeRole
      ManagedPolicyArns:
        - arn:aws:iam::aws:policy/service-role/AWSLambdaBasicExecutionRole
      Path: /
      Policies:
        - PolicyName: lambda-copier
          PolicyDocument:
            Version: '2012-10-17'
            Statement:
              - Effect: Allow
                Action:
                  - s3:GetObject
                Resource:
                  - !Sub 'arn:aws:s3:::${QSS3BucketName}/${QSS3KeyPrefix}*'
              - Effect: Allow
                Action:
                  - s3:PutObject
                  - s3:DeleteObject
                Resource:
                  - !Sub 'arn:aws:s3:::${LambdaZipsBucket}/${QSS3KeyPrefix}*'
  CopyZipsFunction:
    Type: AWS::Lambda::Function
    Properties:
      Description: Copies objects from a source S3 bucket to a destination
      Handler: index.handler
      Runtime: python2.7
      Role: !GetAtt 'CopyZipsRole.Arn'
      Timeout: 240
      Code:
        ZipFile: |
          import json
          import logging
          import threading
          import boto3
          import cfnresponse
          
          
          def copy_objects(source_bucket, dest_bucket, prefix, objects):
              s3 = boto3.client('s3')
              for o in objects:
                  key = prefix + o
                  copy_source = {
                      'Bucket': source_bucket,
                      'Key': key
                  }
                  print('copy_source: %s' % copy_source)
                  print('dest_bucket = %s'%dest_bucket)
                  print('key = %s' %key)
                  s3.copy_object(CopySource=copy_source, Bucket=dest_bucket,
                        Key=key)
          
          
          def delete_objects(bucket, prefix, objects):
              s3 = boto3.client('s3')
              objects = {'Objects': [{'Key': prefix + o} for o in objects]}
              s3.delete_objects(Bucket=bucket, Delete=objects)
          
          
          def timeout(event, context):
              logging.error('Execution is about to time out, sending failure response to CloudFormation')
              cfnresponse.send(event, context, cfnresponse.FAILED, {}, None)
          
          
          def handler(event, context):
              # make sure we send a failure to CloudFormation if the function
              # is going to timeout
              timer = threading.Timer((context.get_remaining_time_in_millis()
                        / 1000.00) - 0.5, timeout, args=[event, context])
              timer.start()

              print('Received event: %s' % json.dumps(event))
              status = cfnresponse.SUCCESS
              try:
                  source_bucket = event['ResourceProperties']['SourceBucket']
                  dest_bucket = event['ResourceProperties']['DestBucket']
                  prefix = event['ResourceProperties']['Prefix']
                  objects = event['ResourceProperties']['Objects']
                  if event['RequestType'] == 'Delete':
                      delete_objects(dest_bucket, prefix, objects)
                  else:
                      copy_objects(source_bucket, dest_bucket, prefix, objects)
              except Exception as e:
                  logging.error('Exception: %s' % e, exc_info=True)
                  status = cfnresponse.FAILED
              finally:
                  timer.cancel()
                  cfnresponse.send(event, context, status, {}, None)

  OutputBucket:
    Type: AWS::S3::Bucket
    Properties:
      BucketName: !If
        - AutoGenOutputBucketName
        - !Ref 'OutputBucketName'
        - !Ref 'AWS::NoValue'
      VersioningConfiguration:
        Status: Enabled
      Tags: []
  OpenShiftSecurityGroup:
    Type: AWS::EC2::SecurityGroup
    Properties:
      GroupDescription: Allow web console and ssh access to the master instances
      VpcId: !Ref 'VPCID'
      SecurityGroupIngress:
        - IpProtocol: '-1'
          CidrIp: !Ref 'VPCCIDR'
        - IpProtocol: tcp
          FromPort: 443
          ToPort: 443
          CidrIp: !Ref 'RemoteAccessCIDR'
        - IpProtocol: tcp
          FromPort: 22
          ToPort: 22
          CidrIp: !Ref 'RemoteAccessCIDR'
      Tags:
        - Key: !Sub
          - 'kubernetes.io/cluster/${ClusterName}'
          - ClusterName: !If
            - CustomClusterName
            - !Ref ClusterName
            - !Sub '${AWS::StackName}-${AWS::Region}'
          Value: owned
  OpenShiftNodeSecurityGroup:
    Type: AWS::EC2::SecurityGroup
    Properties:
      GroupDescription: Allow http and https access to Openshift routers
      VpcId: !Ref 'VPCID'
      SecurityGroupIngress:
        - IpProtocol: '-1'
          CidrIp: !Ref 'VPCCIDR'
        - IpProtocol: tcp
          FromPort: 443
          ToPort: 443
          CidrIp: !Ref 'ContainerAccessCIDR'
        - IpProtocol: tcp
          FromPort: 80
          ToPort: 80
          CidrIp: !Ref 'ContainerAccessCIDR'
      Tags:
        - Key: !Sub
          - 'kubernetes.io/cluster/${ClusterName}'
          - ClusterName: !If
            - CustomClusterName
            - !Ref ClusterName
            - !Sub '${AWS::StackName}-${AWS::Region}'
          Value: owned
  SetupRole:
    Type: AWS::IAM::Role
    Properties:
      AssumeRolePolicyDocument:
        Statement:
          - Effect: Allow
            Principal:
              Service:
                - ec2.amazonaws.com
            Action:
              - sts:AssumeRole
      Path: /
      ManagedPolicyArns:
        - arn:aws:iam::aws:policy/service-role/AmazonEC2RoleforSSM
        - arn:aws:iam::aws:policy/AWSCloudFormationReadOnlyAccess
      Policies:
        - PolicyName: aws-quick-start-s3-policy
          PolicyDocument:
            Version: '2012-10-17'
            Statement:
              - Action:
                  - s3:GetObject
                Resource: !Sub 'arn:aws:s3:::${QSS3BucketName}/${QSS3KeyPrefix}*'
                Effect: Allow
        - PolicyName: WorkloadSetup
          PolicyDocument:
            Statement:
              - Effect: Allow
                Action:
                  - autoscaling:Describe*
                  - autoscaling:AttachLoadBalancers
                  - ec2:Describe*
                Resource: '*'
        - !If
          - EnableAWSServiceBroker
          - PolicyName: ServiceBroker
            PolicyDocument:
              Statement:
                - Effect: Allow
                  Action:
                    - cloudformation:*
                  Resource: '*'
          - !Ref AWS::NoValue
        - PolicyName: K8s-AWSCloudProvider-requirements
          PolicyDocument:
            Statement:
              - Action:
                  - autoscaling:CreateAutoScalingGroup
                  - autoscaling:CreateLaunchConfiguration
                  - autoscaling:DescribeAutoScalingGroups
                  - autoscaling:DescribeLaunchConfigurations
                  - autoscaling:DescribeScalingActivities
                  - autoscaling:UpdateAutoScalingGroup
                  - autoscaling:DeleteAutoScalingGroup
                  - autoscaling:DeleteLaunchConfiguration
                  - autoscaling:SuspendProcesses
                  - autoscaling:ResumeProcesses
                  - autoscaling:AttachLoadBalancerTargetGroups
                Effect: Allow
                Resource: '*'
              - Action:
                  - ec2:AllocateAddress
                  - ec2:AssociateAddress
                  - ec2:AssociateRouteTable
                  - ec2:AttachInternetGateway
                  - ec2:AttachVolume
                  - ec2:AuthorizeSecurityGroupEgress
                  - ec2:AuthorizeSecurityGroupIngress
                  - ec2:CreateInternetGateway
                  - ec2:CreateNatGateway
                  - ec2:CreateRoute
                  - ec2:CreateRouteTable
                  - ec2:CreateSecurityGroup
                  - ec2:CreateSubnet
                  - ec2:CreateTags
                  - ec2:CreateVpc
                  - ec2:CreateVolume
                  - ec2:DescribeAccountAttributes
                  - ec2:DescribeAddresses
                  - ec2:DescribeAvailabilityZones
                  - ec2:DescribeImages
                  - ec2:DescribeInstances
                  - ec2:DescribeInternetGateways
                  - ec2:DescribeInstanceAttribute
                  - ec2:DescribeKeyPairs
                  - ec2:DescribeNatGateways
                  - ec2:DescribeNetworkAcls
                  - ec2:DescribeRegions
                  - ec2:DescribeRouteTables
                  - ec2:DescribeSecurityGroups
                  - ec2:DescribeSubnets
                  - ec2:DescribeTags
                  - ec2:DescribeVpcs
                  - ec2:DescribeVpcAttribute
                  - ec2:DescribeVolumes
                  - ec2:DescribeVpcClassicLink
                  - ec2:DescribeVpcClassicLinkDnsSupport
                  - ec2:ModifyInstanceAttribute
                  - ec2:ModifySubnetAttribute
                  - ec2:ModifyVpcAttribute
                  - ec2:RevokeSecurityGroupEgress
                  - ec2:RunInstances
                  - ec2:TerminateInstances
                  - ec2:DeleteRoute
                  - ec2:RevokeSecurityGroupIngress
                  - ec2:DisassociateRouteTable
                  - ec2:ReplaceRouteTableAssociation
                  - ec2:DeleteRouteTable
                  - ec2:DeleteSubnet
                  - ec2:DescribeNetworkInterfaces
                  - ec2:ModifyNetworkInterfaceAttribute
                  - ec2:DeleteNatGateway
                  - ec2:DeleteSecurityGroup
                  - ec2:DetachInternetGateway
                  - ec2:DeleteInternetGateway
                  - ec2:ReleaseAddress
                  - ec2:DeleteVolume
                  - ec2:DetachVolume
                  - ec2:DeleteVpc
                Effect: Allow
                Resource: '*'
              - Action:
                  - elasticloadbalancing:CreateLoadBalancer
                  - elasticloadbalancing:CreateLoadBalancerListeners
                  - elasticloadbalancing:ConfigureHealthCheck
                  - elasticloadbalancing:ModifyLoadBalancerAttributes
                  - elasticloadbalancing:DescribeLoadBalancers
                  - elasticloadbalancing:DescribeLoadBalancerAttributes
                  - elasticloadbalancing:RegisterInstancesWithLoadBalancer
                  - elasticloadbalancing:SetLoadBalancerPoliciesOfListener
                  - elasticloadbalancing:DescribeTags
                  - elasticloadbalancing:DeleteLoadBalancer
                  - elasticloadbalancing:ApplySecurityGroupsToLoadBalancer
                  - elasticloadbalancing:AttachLoadBalancerToSubnets
                  - elasticloadbalancing:AddTags
                  - elasticloadbalancing:DescribeInstanceHealth
                  - elasticloadbalancing:DeleteLoadBalancerListeners
                Effect: Allow
                Resource: '*'
              - Action:
                  - iam:AddRoleToInstanceProfile
                  - iam:CreateInstanceProfile
                  - iam:CreateRole
                  - iam:GetInstanceProfile
                  - iam:GetUser
                  - iam:GetRole
                  - iam:GetRolePolicy
                  - iam:PassRole
                  - iam:PutRolePolicy
                  - iam:DeleteRolePolicy
                  - iam:RemoveRoleFromInstanceProfile
                  - iam:DeleteInstanceProfile
                  - iam:ListInstanceProfilesForRole
                  - iam:ListRoles
                  - iam:DeleteRole
                Effect: Allow
                Resource: '*'
              - Action:
                  - route53:ChangeResourceRecordSets
                  - route53:ChangeTagsForResource
                  - route53:GetChange
                  - route53:GetHostedZone
                  - route53:CreateHostedZone
                  - route53:DeleteHostedZone
                  - route53:ListHostedZones
                  - route53:ListResourceRecordSets
                  - route53:ListTagsForResource
                  - route53:UpdateHostedZoneComment
                Effect: Allow
                Resource: '*'
              - Effect: Allow
                Action:
                  - s3:CreateBucket
                  - s3:ListBucket
                  - s3:GetBucketCors
                  - s3:GetBucketWebsite
                  - s3:GetBucketVersioning
                  - s3:GetAccelerateConfiguration
                  - s3:GetBucketRequestPayment
                  - s3:GetBucketLogging
                  - s3:GetLifecycleConfiguration
                  - s3:GetBucketReplication
                  - s3:GetReplicationConfiguration
                  - s3:GetBucketLocation
                  - s3:GetBucketTagging
                  - s3:DeleteBucket
                  - s3:PutBucketAcl
                  - s3:PutBucketTagging
                Resource: '*'
              - Effect: Allow
                Action:
                  - s3:PutObject
                  - s3:PutObjectAcl
                  - s3:PutObjectTagging
                  - s3:GetObject
                  - s3:GetObjectAcl
                  - s3:GetObjectTagging
                  - s3:GetObjectVersion
                  - s3:DeleteObject
                Resource: arn:aws:s3:::*
              - Action:
                  - sts:GetCallerIdentity
                Effect: Allow
                Resource: '*'
              - Action:
                  - cloudformation:DescribeStackEvents
                  - cloudformation:DescribeStackResources
                Effect: Allow
                Resource: !Ref "AWS::StackId"
              - Effect: Allow
                Action:
                  - 'logs:CreateLogGroup'
                  - 'logs:CreateLogStream'
                  - 'logs:PutLogEvents'
                  - 'logs:DescribeLogStreams'
                Resource:
                  - 'arn:aws:logs:*:*:*'
              - Effect: Allow
                Action:
                  - 'cloudwatch:PutMetricData'
                  - 'cloudwatch:GetMetricStatistics'
                  - 'cloudwatch:ListMetrics'
                Resource:
                  - '*'
              - Effect: Allow
                Action:
                  - 's3:*'
                Resource:
                  - !Sub '${RegistryBucket.Arn}'
                  - !Sub '${RegistryBucket.Arn}/*'
  SetupRoleProfile:
    Type: AWS::IAM::InstanceProfile
    Properties:
      Path: /
      Roles:
        - !Ref 'SetupRole'
  OpenshiftLogGroup:
    Type: 'AWS::Logs::LogGroup'
    Properties:
      RetentionInDays: 7
  OpenShiftMasterASG:
    Type: AWS::AutoScaling::AutoScalingGroup
    DependsOn:
      - GetRSA
      - CleanupPV
    Properties:
      LoadBalancerNames:
        - !Ref 'OpenShiftMasterELB'
      DesiredCapacity: !Ref 'NumberOfMaster'
      MaxSize: !Ref 'NumberOfMaster'
      MinSize: '2'
      HealthCheckType: ELB
      HealthCheckGracePeriod: 2400
      LaunchConfigurationName: !Ref 'OpenShiftMasterASLaunchConfig'
      Tags:
        - Key: Name
          PropagateAtLaunch: true
          Value: openshift-master
        - Key: !Sub
          - 'kubernetes.io/cluster/${ClusterName}'
          - ClusterName: !If
            - CustomClusterName
            - !Ref ClusterName
            - !Sub '${AWS::StackName}-${AWS::Region}'
          PropagateAtLaunch: true
          Value: owned
      VPCZoneIdentifier:
        - !Ref 'PrivateSubnet1ID'
        - !Ref 'PrivateSubnet2ID'
        - !Ref 'PrivateSubnet3ID'
    CreationPolicy:
      ResourceSignal:
        Count: !Ref 'NumberOfMaster'
        Timeout: PT45M
  OpenShiftEtcdASG:
    Type: AWS::AutoScaling::AutoScalingGroup
    DependsOn:
      - GetRSA
      - CleanupPV
    Properties:
      DesiredCapacity: !Ref 'NumberOfEtcd'
      MaxSize: !Ref 'NumberOfEtcd'
      MinSize: '2'
      LaunchConfigurationName: !Ref 'OpenShiftEtcdLaunchConfig'
      Tags:
        - Key: Name
          PropagateAtLaunch: true
          Value: openshift-etcd
      VPCZoneIdentifier:
        - !Ref 'PrivateSubnet1ID'
        - !Ref 'PrivateSubnet2ID'
        - !Ref 'PrivateSubnet3ID'
    CreationPolicy:
      ResourceSignal:
        Count: !Ref 'NumberOfEtcd'
        Timeout: PT45M
  OpenShiftNodeASG:
    Type: AWS::AutoScaling::AutoScalingGroup
    DependsOn:
      - GetRSA
      - CleanupPV
    Properties:
      LoadBalancerNames:
        - !Ref 'ContainerAccessELB'
      DesiredCapacity: !Ref 'NumberOfNodes'
      MaxSize: !Ref 'NumberOfNodes'
      MinSize: '1'
      HealthCheckType: ELB
      HealthCheckGracePeriod: 1200
      LaunchConfigurationName: !Ref 'OpenShiftNodesLaunchConfig'
      Tags:
        - Key: Name
          PropagateAtLaunch: true
          Value: openshift-nodes
        - Key: !Sub
          - 'kubernetes.io/cluster/${ClusterName}'
          - ClusterName: !If
            - CustomClusterName
            - !Ref ClusterName
            - !Sub '${AWS::StackName}-${AWS::Region}'
          PropagateAtLaunch: true
          Value: owned
      VPCZoneIdentifier:
        - !Ref 'PrivateSubnet1ID'
        - !Ref 'PrivateSubnet2ID'
        - !Ref 'PrivateSubnet3ID'
    CreationPolicy:
      ResourceSignal:
        Count: !Ref 'NumberOfNodes'
        Timeout: PT45M
  OpenShiftGlusterASG:
    Condition: EnableGlusterFS
    Type: AWS::AutoScaling::AutoScalingGroup
    DependsOn:
      - GetRSA
      - CleanupPV
    Properties:
      DesiredCapacity: !Ref 'NumberOfGluster'
      MaxSize: !Ref 'NumberOfGluster'
      MinSize: '2'
      LaunchConfigurationName: !Ref 'OpenShiftGlusterLaunchConfig'
      Tags:
        - Key: Name
          PropagateAtLaunch: true
          Value: openshift-glusterfs
        - Key: !Sub
          - 'kubernetes.io/cluster/${ClusterName}'
          - ClusterName: !If
            - CustomClusterName
            - !Ref ClusterName
            - !Sub '${AWS::StackName}-${AWS::Region}'
          PropagateAtLaunch: true
          Value: owned
      VPCZoneIdentifier:
        - !Ref 'PrivateSubnet1ID'
        - !Ref 'PrivateSubnet2ID'
        - !Ref 'PrivateSubnet3ID'
    CreationPolicy:
      ResourceSignal:
        Count: !Ref 'NumberOfGluster'
        Timeout: PT45M
  OpenShiftGlusterLaunchConfig:
    Type: AWS::AutoScaling::LaunchConfiguration
    Condition: EnableGlusterFS
    Metadata:
      AWS::CloudFormation::Init:
        configSets:
          quickstart:
            - GetPublicKey
            - AddPublicKey
            - rpms
            - NetworkManager
        rpms:
          packages:
            yum:
              NetworkManager: []
        GetPublicKey:
          files:
            /root/.ssh/public.key:
              content: !Sub |
                #QuickStart Generated
                ${GetRSA.PUB}
              mode: '000400'
              owner: root
              group: root
        AddPublicKey:
          commands:
            append-publickey:
              command: cat /root/.ssh/public.key >>/root/.ssh/authorized_keys
              ignoreErrors: 'false'
        NetworkManager:
          commands:
            start_enable_nm:
              command: systemctl start NetworkManager && systemctl enable  NetworkManager
              ignoreErrors: 'false'
    Properties:
      KeyName: !Ref 'KeyPairName'
      ImageId: !If
        - UseCustomAmi
        - !Ref 'AmiId'
        - !FindInMap
          - AWSAMIRegionMap
          - !Ref 'AWS::Region'
          - RHEL75HVM
      BlockDeviceMappings:
        - DeviceName: /dev/sda1
          Ebs:
<<<<<<< HEAD
            VolumeSize: 80
        - DeviceName: /dev/xvdb
          Ebs:
            VolumeSize: 110
            VolumeType: gp2
        - DeviceName: /dev/xvdc
          Ebs:
            VolumeSize: !Ref GlusterStorageSize
            VolumeType: !Ref GlusterStorageType
            Iops: !If [ Isio1, !Ref GlusterStorageIops, !Ref 'AWS::NoValue' ]
            Encrypted: !Ref GlusterStorageEncrypted
      InstanceMonitoring: true
      IamInstanceProfile: !Ref 'SetupRoleProfile'
      InstanceType: !Ref 'GlusterInstanceType'
      SecurityGroups:
        - !Ref 'OpenShiftSecurityGroup'
      UserData: !Base64
        Fn::Sub:
          - |
            #!/bin/bash -x
            QSLOCATION=https://${QSS3BucketName}.${S3Region}.amazonaws.com/${QSS3KeyPrefix}
            yum install -y git
            git clone https://github.com/aws-quickstart/quickstart-linux-utilities.git
            export P=/quickstart-linux-utilities/quickstart-cfn-tools.source
            source $P
            qs_bootstrap_pip || qs_err " pip bootstrap failed "
            qs_aws-cfn-bootstrap || qs_err " cfn bootstrap failed "
            pip install awscli  &> /var/log/userdata.awscli_install.log || qs_err " awscli install failed "
            export QS_S3URI=s3://${QSS3BucketName}/${QSS3KeyPrefix}
            export AWS_REGION=${AWS::Region}
            export AWS_STACKNAME=${AWS::StackName}
            export RH_POOLID=${RedhatSubscriptionPoolID}
            export RH_USER=${RedhatSubscriptionUserName}
            export RH_PASS='${RedhatSubscriptionPassword}'
            export OCP_VERSION=${OpenshiftContainerPlatformVersion}
            export LAUNCH_CONFIG=OpenShiftGlusterLaunchConfig
            aws s3 cp ${!QS_S3URI}scripts/bootstrap.sh ./bootstrap.sh
            chmod +x bootstrap.sh
            ./bootstrap.sh || qs_err " bootstrapping failed, see logs for details "
            cfn-signal -e $(qs_status) --stack ${AWS::StackName} --resource OpenShiftGlusterASG --region ${AWS::Region}
          -
            S3Region: !If [ GovCloudCondition, s3-us-gov-west-1, s3 ]
  OpenShiftEtcdLaunchConfig:
    Type: AWS::AutoScaling::LaunchConfiguration
    Metadata:
      AWS::CloudFormation::Init:
        configSets:
          quickstart:
            - GetPublicKey
            - AddPublicKey
            - rpms
            - NetworkManager
        rpms:
          packages:
            yum:
              NetworkManager: []
        GetPublicKey:
          files:
            /root/.ssh/public.key:
              content: !Sub |
                #QuickStart Generated
                ${GetRSA.PUB}
              mode: '000400'
              owner: root
              group: root
        AddPublicKey:
          commands:
            append-publickey:
              command: cat /root/.ssh/public.key >> /root/.ssh/authorized_keys
              ignoreErrors: 'false'
        NetworkManager:
          commands:
            start_enable_nm:
              command: systemctl start NetworkManager && systemctl enable  NetworkManager
              ignoreErrors: 'false'
    Properties:
      KeyName: !Ref 'KeyPairName'
      ImageId: !FindInMap
        - AWSAMIRegionMap
        - !Ref 'AWS::Region'
        - RHEL74HVM
      BlockDeviceMappings:
        - DeviceName: /dev/sda1
          Ebs:
            VolumeSize: 80
      InstanceMonitoring: true
=======
            VolumeSize: '80'
            VolumeType: gp2
      InstanceMonitoring: 'true'
>>>>>>> deb290d3
      IamInstanceProfile: !Ref 'SetupRoleProfile'
      InstanceType: !Ref 'EtcdInstanceType'
      SecurityGroups:
        - !Ref 'OpenShiftSecurityGroup'
      UserData: !Base64
        Fn::Sub:
          - |
            #!/bin/bash -x
            export QSLOCATION=https://${QSS3BucketName}.${S3Region}.amazonaws.com/${QSS3KeyPrefix}
            yum install -y git
            git clone https://github.com/aws-quickstart/quickstart-linux-utilities.git
            export P=/quickstart-linux-utilities/quickstart-cfn-tools.source
            source $P
            qs_bootstrap_pip || qs_err " pip bootstrap failed "
            qs_aws-cfn-bootstrap || qs_err " cfn bootstrap failed "
            pip install awscli  &> /var/log/userdata.awscli_install.log || qs_err " awscli install failed "
            export QS_S3URI=s3://${QSS3BucketName}/${QSS3KeyPrefix}
            export AWS_REGION=${AWS::Region}
            export AWS_STACKNAME=${AWS::StackName}
            export RH_POOLID=${RedhatSubscriptionPoolID}
            export RH_USER=${RedhatSubscriptionUserName}
            export RH_PASS='${RedhatSubscriptionPassword}'
            export OCP_VERSION=${OpenshiftContainerPlatformVersion}
            export LAUNCH_CONFIG=OpenShiftEtcdLaunchConfig
            aws s3 cp ${!QS_S3URI}scripts/bootstrap.sh ./bootstrap.sh
            chmod +x bootstrap.sh
            ./bootstrap.sh || qs_err " bootstrapping failed, see logs for details "
            cfn-signal -e $(qs_status) --stack ${AWS::StackName} --resource OpenShiftEtcdASG --region ${AWS::Region}
          -
            S3Region: !If [ GovCloudCondition, s3-us-gov-west-1, s3 ]
  OpenShiftNodesLaunchConfig:
    Type: AWS::AutoScaling::LaunchConfiguration
    Metadata:
      AWS::CloudFormation::Init:
        configSets:
          quickstart:
            - GetPublicKey
            - AddPublicKey
            - rpms
            - NetworkManager
        rpms:
          packages:
            yum:
              NetworkManager: []
        GetPublicKey:
          files:
            /root/.ssh/public.key:
              content: !Sub |
                #QuickStart Generated
                ${GetRSA.PUB}
              mode: '000400'
              owner: root
              group: root
        AddPublicKey:
          commands:
            append-publickey:
              command: cat /root/.ssh/public.key >>/root/.ssh/authorized_keys
              ignoreErrors: 'false'
        NetworkManager:
          commands:
            start_enable_nm:
              command: systemctl start NetworkManager && systemctl enable  NetworkManager
              ignoreErrors: 'false'
    Properties:
      KeyName: !Ref 'KeyPairName'
      ImageId: !If
        - UseCustomAmi
        - !Ref 'AmiId'
        - !FindInMap
          - AWSAMIRegionMap
          - !Ref 'AWS::Region'
          - RHEL75HVM
      BlockDeviceMappings:
        - DeviceName: /dev/sda1
          Ebs:
            VolumeSize: 80
            VolumeType: gp2
        - DeviceName: /dev/xvdb
          Ebs:
            VolumeSize: 110
            VolumeType: gp2
      InstanceMonitoring: true
      IamInstanceProfile: !Ref 'SetupRoleProfile'
      InstanceType: !Ref 'NodesInstanceType'
      SecurityGroups:
        - !Ref 'OpenShiftSecurityGroup'
      UserData: !Base64
        Fn::Sub:
          - |
            #!/bin/bash -x
            export QSLOCATION=https://${QSS3BucketName}.${S3Region}.amazonaws.com/${QSS3KeyPrefix}
            yum install -y git
            git clone https://github.com/aws-quickstart/quickstart-linux-utilities.git
            export P=/quickstart-linux-utilities/quickstart-cfn-tools.source
            source $P
            qs_bootstrap_pip || qs_err " pip bootstrap failed "
            qs_aws-cfn-bootstrap || qs_err " cfn bootstrap failed "
            pip install awscli  &> /var/log/userdata.awscli_install.log || qs_err " awscli install failed "
            export QS_S3URI=s3://${QSS3BucketName}/${QSS3KeyPrefix}
            export AWS_REGION=${AWS::Region}
            export AWS_STACKNAME=${AWS::StackName}
            export RH_POOLID=${RedhatSubscriptionPoolID}
            export RH_USER=${RedhatSubscriptionUserName}
            export RH_PASS='${RedhatSubscriptionPassword}'
            export OCP_VERSION=${OpenshiftContainerPlatformVersion}
            export LAUNCH_CONFIG=OpenShiftNodesLaunchConfig
            aws s3 cp ${!QS_S3URI}scripts/bootstrap.sh ./bootstrap.sh
            chmod +x bootstrap.sh
            ./bootstrap.sh || qs_err " bootstrapping failed, see logs for details "
            cfn-signal -e $(qs_status) --stack ${AWS::StackName} --resource OpenShiftNodeASG --region ${AWS::Region}
          -
            S3Region: !If [ GovCloudCondition, s3-us-gov-west-1, s3 ]
  OpenShiftMasterASLaunchConfig:
    Type: AWS::AutoScaling::LaunchConfiguration
    Metadata:
      AWS::CloudFormation::Init:
        configSets:
          quickstart:
            - GetPublicKey
            - AddPublicKey
            - rpms
            - NetworkManager
        rpms:
          packages:
            yum:
              NetworkManager: []
        GetPublicKey:
          files:
            /root/.ssh/public.key:
              content: !Sub |
                #QuickStart Generated
                ${GetRSA.PUB}
              mode: '000400'
              owner: root
              group: root
        AddPublicKey:
          commands:
            append-publickey:
              command: cat /root/.ssh/public.key >>/root/.ssh/authorized_keys
              ignoreErrors: 'false'
        NetworkManager:
          commands:
            start_enable_nm:
              command: systemctl start NetworkManager && systemctl enable  NetworkManager
              ignoreErrors: 'false'
    Properties:
      KeyName: !Ref 'KeyPairName'
      ImageId: !If
        - UseCustomAmi
        - !Ref 'AmiId'
        - !FindInMap
          - AWSAMIRegionMap
          - !Ref 'AWS::Region'
          - RHEL75HVM
      BlockDeviceMappings:
        - DeviceName: /dev/sda1
          Ebs:
<<<<<<< HEAD
            VolumeSize: 80
=======
            VolumeSize: '80'
            VolumeType: gp2
>>>>>>> deb290d3
        - DeviceName: /dev/xvdb
          Ebs:
            VolumeSize: 110
            VolumeType: gp2
      InstanceMonitoring: true
      IamInstanceProfile: !Ref 'SetupRoleProfile'
      InstanceType: !Ref 'MasterInstanceType'
      SecurityGroups:
        - !Ref 'OpenShiftSecurityGroup'
      UserData: !Base64
        Fn::Sub:
          - |
            #!/bin/bash -x
            export QSLOCATION=https://${QSS3BucketName}.${S3Region}.amazonaws.com/${QSS3KeyPrefix}
            yum install -y git
            git clone https://github.com/aws-quickstart/quickstart-linux-utilities.git
            export P=/quickstart-linux-utilities/quickstart-cfn-tools.source
            source $P
            qs_bootstrap_pip || qs_err " pip bootstrap failed "
            qs_aws-cfn-bootstrap || qs_err " cfn bootstrap failed "
            pip install awscli  &> /var/log/userdata.awscli_install.log || qs_err " awscli install failed "
            export QS_S3URI=s3://${QSS3BucketName}/${QSS3KeyPrefix}
            export AWS_REGION=${AWS::Region}
            export AWS_STACKNAME=${AWS::StackName}
            export RH_POOLID=${RedhatSubscriptionPoolID}
            export RH_USER=${RedhatSubscriptionUserName}
            export RH_PASS='${RedhatSubscriptionPassword}'
            export OCP_VERSION=${OpenshiftContainerPlatformVersion}
            export LAUNCH_CONFIG=OpenShiftMasterASLaunchConfig
            export INTERNAL_MASTER_ELBDNSNAME=${OpenShiftMasterInternalELB.DNSName}
            aws s3 cp ${!QS_S3URI}scripts/bootstrap.sh ./bootstrap.sh
            chmod +x bootstrap.sh
            ./bootstrap.sh || qs_err " bootstrapping failed, see logs for details "
            echo "$(curl http://169.254.169.254/latest/meta-data/local-ipv4) ${OpenShiftMasterInternalELB.DNSName}" >> /etc/hosts
            cfn-signal -e $(qs_status) --stack ${AWS::StackName} --resource OpenShiftMasterASG --region ${AWS::Region}
          -
            S3Region: !If [ GovCloudCondition, s3-us-gov-west-1, s3 ]
  CleanupPVRole:
    Type: AWS::IAM::Role
    Properties:
      AssumeRolePolicyDocument:
        Version: '2012-10-17'
        Statement:
          - Effect: Allow
            Principal:
              Service: lambda.amazonaws.com
            Action: sts:AssumeRole
      ManagedPolicyArns:
        - arn:aws:iam::aws:policy/service-role/AWSLambdaBasicExecutionRole
      Path: /
      Policies:
        - PolicyName: lambda-cleanuppv
          PolicyDocument:
            Version: '2012-10-17'
            Statement:
              - Effect: Allow
                Action:
                  - ec2:DescribeVolumes
                  - ec2:DeleteVolume
                Resource:
                  - '*'
              - Effect: Allow
                Action:
                  - logs:FilterLogEvents
                Resource:
                  - '*'
  CleanupPVLambda:
    DependsOn: CopyZips
    Type: AWS::Lambda::Function
    Properties:
      Description: When the OpenShift Quickstart is deleted this deletes any orphaned
        EBS volumes used as OpenShift Persistent Volumes
      Handler: lambda_function.handler
      Runtime: python2.7
      Role: !GetAtt 'CleanupPVRole.Arn'
      Timeout: 300
      Code:
        S3Bucket: !Ref 'LambdaZipsBucket'
        S3Key: !Sub '${QSS3KeyPrefix}functions/packages/CleanupPV/lambda.zip'
  CleanupPV:
    Type: Custom::CleanupPV
    Properties:
      ServiceToken: !GetAtt 'CleanupPVLambda.Arn'
      ClusterId: !Sub '${AWS::StackName}-${AWS::Region}'
  ACMCertificateRole:
    Condition: SetupRoute53
    Type: AWS::IAM::Role
    Properties:
      AssumeRolePolicyDocument:
        Version: '2012-10-17'
        Statement:
          - Effect: Allow
            Principal:
              Service: lambda.amazonaws.com
            Action: sts:AssumeRole
      ManagedPolicyArns:
        - arn:aws:iam::aws:policy/service-role/AWSLambdaBasicExecutionRole
      Path: /
      Policies:
        - PolicyName: lambda-acm
          PolicyDocument:
            Version: '2012-10-17'
            Statement:
              - Effect: Allow
                Action:
                  - acm:RequestCertificate
                  - acm:DescribeCertificate
                  - acm:DeleteCertificate
                Resource:
                  - '*'
              - Effect: Allow
                Action:
                  - lambda:InvokeFunction
                Resource:
                  - '*'
              - Effect: Allow
                Action:
                  - route53:ChangeResourceRecordSets
                Resource:
                  - !If
                    - SetupSubdomain
                    - !Sub 'arn:aws:route53:::hostedzone/${Route53HostedSubdomainZone}'
                    - !Sub 'arn:aws:route53:::hostedzone/${HostedZoneID}'
              - Effect: Allow
                Action:
                  - logs:FilterLogEvents
                Resource:
                  - '*'
  ACMCertificateLambda:
    Condition: SetupRoute53
    DependsOn: CopyZips
    Type: AWS::Lambda::Function
    Properties:
      Description: Creates and verifies an ACM certificate using DNS validation and
        route53
      Handler: lambda_function.handler
      Runtime: python2.7
      Role: !GetAtt 'ACMCertificateRole.Arn'
      Timeout: 300
      Code:
        S3Bucket: !Ref 'LambdaZipsBucket'
        S3Key: !Sub '${QSS3KeyPrefix}functions/packages/ACMCert/lambda.zip'
  ACMCertificateDNS:
<<<<<<< HEAD
    Condition: SetupRoute53
    Type: Custom::ACMCertificateDNS
=======
    Condition: UseDnsForACMValidation
    Type: AWS::CloudFormation::CustomResource
>>>>>>> deb290d3
    Properties:
      ServiceToken: !GetAtt 'ACMCertificateLambda.Arn'
      HostedZoneId: !If
        - SetupSubdomain
        - !Ref 'Route53HostedSubdomainZone'
        - !Ref 'HostedZoneID'
      HostNames:
        - !Join
          - ''
          - - !If
              - UseSubdomain
              - !Sub '${SubDomainPrefix}.'
              - ''
            - !Ref 'DomainName'
        - !Join
          - ''
          - - '*.'
            - !If
              - UseSubdomain
              - !Sub '${SubDomainPrefix}.'
              - ''
            - !Ref 'DomainName'
  ACMCertificateEmail:
    Condition: UseEmailForACMValidation
    Type: AWS::CertificateManager::Certificate
    Properties:
      DomainName: !Join
        - ''
        - - !If
            - UseSubdomain
            - !Sub '${SubDomainPrefix}.'
            - ''
          - !Ref 'DomainName'
      SubjectAlternativeNames:
        - !Join
          - ''
          - - '*.'
            - !If
              - UseSubdomain
              - !Sub '${SubDomainPrefix}.'
              - ''
            - !Ref 'DomainName'
      DomainValidationOptions:
        - DomainName: !Join
            - ''
            - - !If
                - UseSubdomain
                - !Sub '${SubDomainPrefix}.'
                - ''
              - !Ref 'DomainName'
          ValidationDomain: !Ref 'DomainName'
  OpenShiftMasterELB:
    Type: AWS::ElasticLoadBalancing::LoadBalancer
    Properties:
      ConnectionSettings:
        IdleTimeout: 300
      CrossZone: true
      Subnets:
        - !Ref 'PublicSubnet1ID'
        - !Ref 'PublicSubnet2ID'
        - !Ref 'PublicSubnet3ID'
      SecurityGroups:
        - !Ref 'OpenShiftSecurityGroup'
      Listeners:
        - InstancePort: '443'
          InstanceProtocol: !If
            - UseCustomDomain
            - SSL
            - TCP
          LoadBalancerPort: '443'
          Protocol: !If
            - UseCustomDomain
            - SSL
            - TCP
          SSLCertificateId: !If
            - UseCustomDomain
            - !If
              - UseCustomCertificate
              - !Ref 'CertificateArn'
              - !If
                - SetupRoute53
                - !GetAtt 'ACMCertificateDNS.Arn'
                - !Ref 'ACMCertificateEmail'
            - !Ref AWS::NoValue
      HealthCheck:
        Target: HTTPS:443/api/
        HealthyThreshold: '2'
        UnhealthyThreshold: '3'
        Interval: '30'
        Timeout: '3'
  ContainerAccessELB:
    Type: AWS::ElasticLoadBalancing::LoadBalancer
    Properties:
      ConnectionSettings:
        IdleTimeout: 300
      CrossZone: true
      Subnets:
        - !Ref 'PublicSubnet1ID'
        - !Ref 'PublicSubnet2ID'
        - !Ref 'PublicSubnet3ID'
      SecurityGroups:
        - !Ref 'OpenShiftNodeSecurityGroup'
      Listeners:
        - InstancePort: '443'
          InstanceProtocol: !If
            - UseCustomDomain
            - SSL
            - TCP
          LoadBalancerPort: '443'
          Protocol: !If
            - UseCustomDomain
            - SSL
            - TCP
          SSLCertificateId: !If
            - UseCustomDomain
            - !If
              - UseCustomCertificate
              - !Ref 'CertificateArn'
              - !If
                - SetupRoute53
                - !GetAtt 'ACMCertificateDNS.Arn'
                - !Ref 'ACMCertificateEmail'
            - !Ref AWS::NoValue
        - InstancePort: '80'
          InstanceProtocol: TCP
          LoadBalancerPort: '80'
          Protocol: TCP
      HealthCheck:
        Target: TCP:22
        HealthyThreshold: '2'
        UnhealthyThreshold: '3'
        Interval: '30'
        Timeout: '3'
      Tags:
        - Key: !Sub
          - 'kubernetes.io/cluster/${ClusterName}'
          - ClusterName: !If
            - CustomClusterName
            - !Ref ClusterName
            - !Sub '${AWS::StackName}-${AWS::Region}'
          Value: owned
  OpenShiftMasterInternalELB:
    Type: "AWS::ElasticLoadBalancingV2::LoadBalancer"
    Properties:
      Scheme: internal
      Subnets:
        - !Ref 'PrivateSubnet1ID'
        - !Ref 'PrivateSubnet2ID'
        - !Ref 'PrivateSubnet3ID'
      Type: network
      Tags:
        - Key: !Sub
          - 'kubernetes.io/cluster/${ClusterName}'
          - ClusterName: !If
            - CustomClusterName
            - !Ref ClusterName
            - !Sub '${AWS::StackName}-${AWS::Region}'
          Value: owned
  OpenShiftMasterInternalELBTargetGroup:
    Type: "AWS::ElasticLoadBalancingV2::TargetGroup"
    Properties:
      HealthCheckIntervalSeconds: 30
      HealthCheckPort: '22'
      HealthCheckProtocol: TCP
      HealthyThresholdCount: 3
      Port: 443
      Protocol: TCP
      UnhealthyThresholdCount: 3
      VpcId: !Ref VPCID
      Tags:
      - Key: !Sub
          - 'kubernetes.io/cluster/${ClusterName}'
          - ClusterName: !If
            - CustomClusterName
            - !Ref ClusterName
            - !Sub '${AWS::StackName}-${AWS::Region}'
        Value: owned
  OpenShiftMasterInternalELBListener:
    Type: "AWS::ElasticLoadBalancingV2::Listener"
    Properties:
      DefaultActions:
        - Type: forward
          TargetGroupArn: !Ref OpenShiftMasterInternalELBTargetGroup
      LoadBalancerArn: !Ref OpenShiftMasterInternalELB
      Port: 443
      Protocol: TCP
  AWSServiceBrokerCFNRole:
    Condition: CreateAWSServiceBrokerRole
    Type: AWS::IAM::Role
    Properties:
      AssumeRolePolicyDocument:
        Statement:
          - Effect: Allow
            Principal:
              Service:
                - cloudformation.amazonaws.com
            Action:
              - sts:AssumeRole
      Path: /
      ManagedPolicyArns:
        - arn:aws:iam::aws:policy/AdministratorAccess
  AnsibleConfigServer:
    Type: AWS::EC2::Instance
    Metadata:
      AWS::CloudFormation::Init:
        configSets:
          cfg_node_keys:
            - GetPublicKey
            - AddPublicKey
            - SetPrivateKey
          cfg_networkmgr:
            - rpms
            - NetworkManager
        rpms:
          packages:
            yum:
              NetworkManager: []
        NetworkManager:
          commands:
            start_enable_nm:
              command: systemctl start NetworkManager && systemctl enable  NetworkManager
              ignoreErrors: 'false'
        SetPrivateKey:
          files:
            /root/.ssh/id_rsa:
              content: !Sub |
                #QuickStart Generated
                ${GetRSA.PEM}
              mode: '000400'
              owner: root
              group: root
        GetPublicKey:
          files:
            /root/.ssh/public.key:
              content: !Sub |
                #QuickStart Generated
                ${GetRSA.PUB}
              mode: '000400'
              owner: root
              group: root
        AddPublicKey:
          commands:
            append-publickey:
              command: cat /root/.ssh/public.key >>/root/.ssh/authorized_keys
              ignoreErrors: 'false'
    Properties:
      KeyName: !Ref 'KeyPairName'
      ImageId: !If
        - UseCustomAmi
        - !Ref 'AmiId'
        - !FindInMap
          - AWSAMIRegionMap
          - !Ref 'AWS::Region'
          - RHEL75HVM
      IamInstanceProfile: !Ref 'SetupRoleProfile'
      Tags:
        - Key: Name
          Value: ansible-configserver
      InstanceType: !Ref 'MasterInstanceType'
      NetworkInterfaces:
        - DeleteOnTermination: true
          AssociatePublicIpAddress: true
          DeviceIndex: '0'
          GroupSet:
            - !Ref 'OpenShiftSecurityGroup'
          SubnetId: !Ref 'PublicSubnet1ID'
      UserData: !Base64
        Fn::Sub:
          - |
            #!/bin/bash -x
            export QSLOCATION=https://${QSS3BucketName}.${S3Region}.amazonaws.com/${QSS3KeyPrefix}
            export ENABLE_HAWKULAR=${HawkEnable}
            export GET_ANSIBLE_FROM_GIT=${AnsibleFromGit}
            export OCP_ANSIBLE_RELEASE=${OsbRelease}
            export AWSSB_ROLE=${AwsSbRole}
            export MASTER_ELBDNSNAME=${LbHostname}
            export INTERNAL_MASTER_ELBDNSNAME=${OpenShiftMasterInternalELB.DNSName}
            export OPENSHIFTMASTERINTERNALELB=${OpenShiftMasterInternalELB}
            export OPENSHIFTMASTERINTERNALTGARN=${OpenShiftMasterInternalELBTargetGroup}
            export AWS_REGION=${AWS::Region}
            export CONTAINERACCESSELB=${ContainerAccessELB}
            export OCP_VERSION=${OpenshiftContainerPlatformVersion}
            export RH_USER=${RedhatSubscriptionUserName}
            export RH_PASS='${RedhatSubscriptionPassword}'
            export RH_POOLID=${RedhatSubscriptionPoolID}
            export AWS_STACKNAME=${AWS::StackName}
            export QS_S3URI=s3://${QSS3BucketName}/${QSS3KeyPrefix}
            export OCP_PASS='${OpenShiftAdminPassword}'
            export AWS_STACKID=${AWS::StackId}
            export ENABLE_AWSSB=${AWSServiceBroker}
            export VPCID=${VPCID}
            export ENABLE_AUTOMATIONBROKER=${AutomationBroker}
            export ENABLE_GLUSTERFS=${GlusterFS}
            export ENABLE_LOGGING=${AggregatedLogging}
            export LOGGING_MEM=${AggregatedLoggingMemory}
            export LOGGING_DISK=${AggregatedLoggingDisk}
            export REGISTRY_BUCKET=${RegistryBucket}
            yum install -y git
            git clone https://github.com/aws-quickstart/quickstart-linux-utilities.git
            export P=/quickstart-linux-utilities/quickstart-cfn-tools.source
            source $P
            qs_bootstrap_pip || qs_err " pip bootstrap failed "
            qs_aws-cfn-bootstrap || qs_err "cfn bootstrap failed"
            pip install awscli  &> /var/log/userdata.awscli_install.log || qs_err " awscli install failed "
            aws s3 cp ${!QS_S3URI}scripts/ansibleconfigserver_bootstrap.sh ./bootstrap.sh
            chmod +x bootstrap.sh
            ./bootstrap.sh || qs_err " Openshift installation failed, see logs for details "
            cfn-signal -e $(qs_status) --stack ${AWS::StackName} --resource AnsibleConfigServer --region ${AWS::Region}
          -
            S3Region: !If [ GovCloudCondition, s3-us-gov-west-1, s3 ]
            AwsSbRole: !If [ CreateAWSServiceBrokerRole, !GetAtt 'AWSServiceBrokerCFNRole.Arn', !Ref 'ExistingAWSServiceBrokerRole' ]
            HawkEnable: !If [ EnableHawkular, "True", "False" ]
            OsbRelease: !FindInMap [ OpenshiftVersionMap, !Ref 'OpenshiftContainerPlatformVersion', AnsiblePlaybookGitRepoTag ]
            LbHostname: !If [ UseCustomDomain, !If [ UseSubdomain, !Sub "${SubDomainPrefix}.${DomainName}", !Ref "DomainName" ], !GetAtt OpenShiftMasterELB.DNSName ]
    CreationPolicy:
      ResourceSignal:
        Timeout: PT360M
  OpenShiftScalingCWEventRule:
    Type: AWS::Events::Rule
    Properties:
      Description: CWEvent rule to trigger OpenShift Scaling scripts within the Ansible
        config server. (AWS QuickStart)
      State: ENABLED
      EventPattern:
        source:
          - aws.autoscaling
        detail-type:
          - EC2 Instance Launch Successful
          - EC2 Instance Terminate Successful
          - EC2 Instance Terminate Unsuccessful
        detail:
          AutoScalingGroupName:
            - !Ref 'OpenShiftMasterASG'
            - !Ref 'OpenShiftEtcdASG'
            - !Ref 'OpenShiftNodeASG'
      Targets:
        - Id: OSEScalingSSMTarget1
          Arn: !Sub 'arn:aws:ssm:${AWS::Region}::document/AWS-RunShellScript'
          Input: !Sub '{"commands":["/bin/aws-ose-qs-scale --scale-in-progress --debug --ocp-version=${OpenshiftContainerPlatformVersion}"],"workingDirectory":["/"],"executionTimeout":["3600"]}'
          RoleArn: !GetAtt 'OpenShiftScalingCWEventRole.Arn'
          RunCommandParameters:
            RunCommandTargets:
              - Key: InstanceIds
                Values:
                  - !Ref 'AnsibleConfigServer'
Outputs:
  OpenShiftUI:
    Description: The URL OpenShiftUI
    Value: !Join
      - ''
      - - https://
        - !If [ UseCustomDomain, !If [ UseSubdomain, !Sub "${SubDomainPrefix}.${DomainName}", !Ref "DomainName" ], !GetAtt OpenShiftMasterELB.DNSName ]
  ContainerAccessELBName:
    Description: Use this ELB to expose ports to the internet
    Value: !Sub "http://${ContainerAccessELB.DNSName}"<|MERGE_RESOLUTION|>--- conflicted
+++ resolved
@@ -487,17 +487,10 @@
     Redhat-Enterprise-Linux-7:
       Code: RHEL75HVM
   OpenshiftVersionMap:
-<<<<<<< HEAD
     '3.9':
-      AnsiblePlaybookGitRepoTag: 3.9.40-1
+      AnsiblePlaybookGitRepoTag: 3.9.45-1
     '3.10':
-      AnsiblePlaybookGitRepoTag: 3.10.27-2
-=======
-    '3.7':
-      AnsiblePlaybookGitRepoTag: 3.7.62-1
-    '3.9':
-      AnsiblePlaybookGitRepoTag: 3.9.41-1
->>>>>>> deb290d3
+      AnsiblePlaybookGitRepoTag: 3.10.51-1
 Conditions:
   GovCloudCondition: !Equals
     - !Ref 'AWS::Region'
@@ -1355,7 +1348,6 @@
       BlockDeviceMappings:
         - DeviceName: /dev/sda1
           Ebs:
-<<<<<<< HEAD
             VolumeSize: 80
         - DeviceName: /dev/xvdb
           Ebs:
@@ -1441,12 +1433,8 @@
         - DeviceName: /dev/sda1
           Ebs:
             VolumeSize: 80
+            VolumeType: gp2
       InstanceMonitoring: true
-=======
-            VolumeSize: '80'
-            VolumeType: gp2
-      InstanceMonitoring: 'true'
->>>>>>> deb290d3
       IamInstanceProfile: !Ref 'SetupRoleProfile'
       InstanceType: !Ref 'EtcdInstanceType'
       SecurityGroups:
@@ -1604,12 +1592,8 @@
       BlockDeviceMappings:
         - DeviceName: /dev/sda1
           Ebs:
-<<<<<<< HEAD
             VolumeSize: 80
-=======
-            VolumeSize: '80'
             VolumeType: gp2
->>>>>>> deb290d3
         - DeviceName: /dev/xvdb
           Ebs:
             VolumeSize: 110
@@ -1753,13 +1737,8 @@
         S3Bucket: !Ref 'LambdaZipsBucket'
         S3Key: !Sub '${QSS3KeyPrefix}functions/packages/ACMCert/lambda.zip'
   ACMCertificateDNS:
-<<<<<<< HEAD
-    Condition: SetupRoute53
-    Type: Custom::ACMCertificateDNS
-=======
     Condition: UseDnsForACMValidation
     Type: AWS::CloudFormation::CustomResource
->>>>>>> deb290d3
     Properties:
       ServiceToken: !GetAtt 'ACMCertificateLambda.Arn'
       HostedZoneId: !If
