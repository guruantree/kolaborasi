--- conflicted
+++ resolved
@@ -28,11 +28,8 @@
           default: Amazon EC2 Configuration
         Parameters:
           - KeyPairName
-<<<<<<< HEAD
-=======
           - AmiId
           - KmsKeyId
->>>>>>> 69479fac
       - Label:
           default: OpenShift Nodes Configuration
         Parameters:
@@ -67,13 +64,10 @@
     ParameterLabels:
       KeyPairName:
         default: SSH Key Name
-<<<<<<< HEAD
-=======
       AmiId:
         default: AMI ID
       KmsKeyId:
         default: Kms key used to encrypt volumes
->>>>>>> 69479fac
       PrivateSubnet1ID:
         default: Private Subnet 1 ID
       PrivateSubnet2ID:
