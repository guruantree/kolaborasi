AWSTemplateFormatVersion: '2010-09-09'
Description: '(qs-1nltbq5f3) OpenShift+VPC, License: Apache 2.0 (Please do not remove)
  April, 6, 2018'
Metadata:
  AWS::CloudFormation::Interface:
    ParameterGroups:
      - Label:
          default: Network Configuration
        Parameters:
          - VPCID
          - VPCCIDR
          - PrivateSubnet1ID
          - PrivateSubnet2ID
          - PrivateSubnet3ID
          - PublicSubnet1ID
          - PublicSubnet2ID
          - PublicSubnet3ID
          - RemoteAccessCIDR
          - ContainerAccessCIDR
      - Label:
          default: DNS Configuration
        Parameters:
          - DomainName
          - HostedZoneID
          - SubDomainPrefix
          - CertificateArn
      - Label:
          default: Amazon EC2 Configuration
        Parameters:
          - KeyPairName
      - Label:
          default: OpenShift Nodes Configuration
        Parameters:
          - NumberOfMaster
          - NumberOfEtcd
          - NumberOfNodes
          - MasterInstanceType
          - EtcdInstanceType
          - NodesInstanceType
          - OpenShiftAdminPassword
      - Label:
          default: OpenShift Configuration
        Parameters:
          - OpenshiftContainerPlatformVersion
          - AWSServiceBroker
          - ExistingAWSServiceBrokerRole
          - HawkularMetrics
          - AnsibleFromGit
          - ClusterName
      - Label:
          default: Red Hat Subscription Information
        Parameters:
          - RedhatSubscriptionUserName
          - RedhatSubscriptionPassword
          - RedhatSubscriptionPoolID
      - Label:
          default: AWS Quick Start Configuration
        Parameters:
          - QSS3BucketName
          - QSS3KeyPrefix
          - OutputBucketName
    ParameterLabels:
      KeyPairName:
        default: SSH Key Name
      PrivateSubnet1ID:
        default: Private Subnet 1 ID
      PrivateSubnet2ID:
        default: Private Subnet 2 ID
      PrivateSubnet3ID:
        default: Private Subnet 3 ID
      PublicSubnet1ID:
        default: Public Subnet 1 ID
      PublicSubnet2ID:
        default: Public Subnet 2 ID
      PublicSubnet3ID:
        default: Public Subnet 3 ID
      QSS3BucketName:
        default: Quick Start S3 Bucket Name
      QSS3KeyPrefix:
        default: Quick Start S3 Key Prefix
      RemoteAccessCIDR:
        default: Allowed External Access CIDR (OCP UI)
      ContainerAccessCIDR:
        default: Allowed External Access CIDR (OCP Router)
      VPCID:
        default: VPC ID
      VPCCIDR:
        default: VPC CIDR
      OpenShiftAdminPassword:
        default: OpenShift UI Password
      RedhatSubscriptionUserName:
        default: Red Hat Subscription User Name
      RedhatSubscriptionPassword:
        default: Red Hat Subscription Password
      RedhatSubscriptionPoolID:
        default: Red Hat Pool ID
      OpenshiftContainerPlatformVersion:
        default: Openshift Container Platform Version
      MasterInstanceType:
        default: Master Instance Type
      EtcdInstanceType:
        default: Etcd Instance Type
      NodesInstanceType:
        default: Nodes Instance Type
      NumberOfMaster:
        default: Number of Masters
      NumberOfEtcd:
        default: Number of Etcds
      NumberOfNodes:
        default: Number of Nodes
      OutputBucketName:
        default: Output S3 Bucket Name
      AWSServiceBroker:
        default: AWS Service Broker
      ExistingAWSServiceBrokerRole:
        default: Existing AWS Service Broker Role ARN
      HawkularMetrics:
        default: Hawkular Metrics
<<<<<<< HEAD
      AnsibleFromGit:
        default: Get Ansible from Git
=======
      CertificateArn:
        default: Certificate Arn
>>>>>>> 280cc6ca
      DomainName:
        default: Domain Name
      HostedZoneID:
        default: Route 53 Hosted Zone ID
      SubDomainPrefix:
        default: Subdomain Prefix
      ClusterName:
        default: Cluster Name
Parameters:
  KeyPairName:
    Description: Name of an existing EC2 key pair. All instances will launch with
      this key pair.
    Type: AWS::EC2::KeyPair::KeyName
  PrivateSubnet1ID:
    Description: ID of private subnet 1 in Availability Zone 1 for the Workload (e.g.,
      subnet-a0246dcd)
    Type: AWS::EC2::Subnet::Id
  PrivateSubnet2ID:
    Description: ID of private subnet 2 in Availability Zone 2 for the Workload (e.g.,
      subnet-b1f432cd)
    Type: AWS::EC2::Subnet::Id
  PrivateSubnet3ID:
    Description: ID of private subnet 3 in Availability Zone 3 for the Workload (e.g.,
      subnet-b1f4a2cd)
    Type: AWS::EC2::Subnet::Id
  PublicSubnet1ID:
    Description: ID of public subnet 1 in Availability Zone 1 for the ELB load balancer
      (e.g., subnet-9bc642ac)
    Type: AWS::EC2::Subnet::Id
  PublicSubnet2ID:
    Description: ID of public subnet 2 in Availability Zone 2 for the ELB load balancer
      (e.g., subnet-e3246d8e)
    Type: AWS::EC2::Subnet::Id
  PublicSubnet3ID:
    Description: ID of public subnet 3 in Availability Zone 3 for the ELB load balancer
      (e.g., subnet-e324ad8e)
    Type: AWS::EC2::Subnet::Id
  QSS3BucketName:
    AllowedPattern: ^[0-9a-zA-Z]+([0-9a-zA-Z-]*[0-9a-zA-Z])*$
    ConstraintDescription: Quick Start bucket name can include numbers, lowercase
      letters, uppercase letters, and hyphens (-). It cannot start or end with a hyphen
      (-).
    Default: aws-quickstart
    Description: S3 bucket name for the Quick Start assets. This string can include
      numbers, lowercase letters, uppercase letters, and hyphens (-). It cannot start
      or end with a hyphen (-).
    Type: String
  QSS3KeyPrefix:
    AllowedPattern: ^[0-9a-zA-Z-/]*$
    ConstraintDescription: Quick Start key prefix can include numbers, lowercase letters,
      uppercase letters, hyphens (-), and forward slash (/).
    Default: quickstart-redhat-openshift/
    Description: S3 key prefix for the Quick Start assets. Quick Start key prefix
      can include numbers, lowercase letters, uppercase letters, hyphens (-), and
      forward slash (/).
    Type: String
  RemoteAccessCIDR:
    AllowedPattern: ^(([0-9]|[1-9][0-9]|1[0-9]{2}|2[0-4][0-9]|25[0-5])\.){3}([0-9]|[1-9][0-9]|1[0-9]{2}|2[0-4][0-9]|25[0-5])(\/([0-9]|[1-2][0-9]|3[0-2]))$
    ConstraintDescription: CIDR block parameter must be in the form x.x.x.x/x
    Description: The CIDR IP range that is permitted to access the instances We recommend
      that you set this value to a trusted IP range.
    Type: String
  ContainerAccessCIDR:
    AllowedPattern: ^(([0-9]|[1-9][0-9]|1[0-9]{2}|2[0-4][0-9]|25[0-5])\.){3}([0-9]|[1-9][0-9]|1[0-9]{2}|2[0-4][0-9]|25[0-5])(\/([0-9]|[1-2][0-9]|3[0-2]))$
    ConstraintDescription: CIDR block parameter must be in the form x.x.x.x/x
    Description: The CIDR IP range that is permitted to access the instances We recommend
      that you set this value to a trusted IP range.
    Type: String
  OpenShiftAdminPassword:
    Description: Password for OpenShift Admin UI Must be at least 8 characters containing
      letters and (minimum 1 capital letter), numbers and symbols
    Type: String
    MinLength: '8'
    AllowedPattern: ^[^ \\']+$
    NoEcho: 'true'
  RedhatSubscriptionUserName:
    Description: Enter Redhat RHN User Name
    Type: String
  RedhatSubscriptionPassword:
    NoEcho: 'true'
    Description: Enter Redhat RHN Password
    Type: String
    AllowedPattern: ^[^ \\']+$
  RedhatSubscriptionPoolID:
    Description: Enter Redhat RHN PoolID
    Type: String
  OpenshiftContainerPlatformVersion:
    Description: OpenShift version to deploy
    Default: '3.7'
    Type: String
    AllowedValues:
      - '3.7'
      - '3.9'
  VPCCIDR:
    AllowedPattern: ^(([0-9]|[1-9][0-9]|1[0-9]{2}|2[0-4][0-9]|25[0-5])\.){3}([0-9]|[1-9][0-9]|1[0-9]{2}|2[0-4][0-9]|25[0-5])(\/(1[6-9]|2[0-8]))$
    ConstraintDescription: CIDR block parameter must be in the form x.x.x.x/16-28
    Default: 10.0.0.0/16
    Description: CIDR block for the VPC
    Type: String
  VPCID:
    Description: ID of your existing VPC for deployment
    Type: AWS::EC2::VPC::Id
  MasterInstanceType:
    Default: m4.xlarge
    AllowedValues:
      - t2.large
      - m4.xlarge
      - m4.2xlarge
      - m4.4xlarge
      - m4.10xlarge
      - c4.large
      - c4.xlarge
      - c4.2xlarge
      - c4.4xlarge
      - c4.8xlarge
    ConstraintDescription: Must contain valid instance type
    Description: Type of EC2 instance for the Master instances
    Type: String
  EtcdInstanceType:
    Default: m4.xlarge
    AllowedValues:
      - t2.large
      - m4.xlarge
      - m4.2xlarge
      - m4.4xlarge
      - m4.10xlarge
      - c4.large
      - c4.xlarge
      - c4.2xlarge
      - c4.4xlarge
      - c4.8xlarge
    ConstraintDescription: Must contain valid instance type
    Description: Type of EC2 instance for the Etcd instances
    Type: String
  NodesInstanceType:
    Default: m4.xlarge
    AllowedValues:
      - t2.large
      - m4.xlarge
      - m4.2xlarge
      - m4.4xlarge
      - m4.10xlarge
      - c4.large
      - c4.xlarge
      - c4.2xlarge
      - c4.4xlarge
      - c4.8xlarge
    ConstraintDescription: Must contain valid instance type
    Description: Type of EC2 instance for the Node instances
    Type: String
  NumberOfMaster:
    Default: '3'
    Description: This Deployment requires 3 OpenShift Master instances
    Type: Number
    AllowedValues:
      - '3'
  NumberOfEtcd:
    Default: '3'
    Description: This Deployment requires 3 OpenShift Etcd instances
    Type: Number
    AllowedValues:
      - '3'
  NumberOfNodes:
    Default: '3'
    Description: The desired capacity for the OpenShift node instances
    Type: Number
  OutputBucketName:
    Description: 'OPTIONAL: Bucket Name where the zip file output should be placed,
      if left blank a bucket name will be automatically generated.'
    Type: String
    Default: ''
  AWSServiceBroker:
    Default: Enabled
    Description: Enable the AWS Service Broker
    Type: String
    AllowedValues:
      - Enabled
      - Disabled
  ExistingAWSServiceBrokerRole:
    Default: ''
    Description: 'OPTIONAL: Existing service role ARN for the AWS Service Broker.
      If left blank a role with AdministratorAccess will be created'
    Type: String
  HostedZoneID:
    Description: 'OPTIONAL: Route 53 Hosted Zone ID to use. If left blank route 53
      will not be configured and DNS must be setup manually If you specify this you must also specify DomainName'
    Type: String
    MaxLength: '32'
    Default: ""
  CertificateArn:
    Description: 'OPTIONAL: Specify the arn of the certificate that will be presented.'
    Type: String
    Default: ""
  DomainName:
    Description: >-
      OPTIONAL: domain name configured for the cluster, if left blank self signed
      certificates will be used for TLS and the LoadBalancer's auto-generated hostname
      will be used for connections from outside the cluster.
    Type: String
    Default: ""
  SubDomainPrefix:
    Default: ''
    Description: 'OPTIONAL: Subdomain to use, if left blank DomainName will be used
      without a prefix. If you specify this you must also specify DomainName and HostedZoneID'
    Type: String
  HawkularMetrics:
    Default: Enabled
    Description: Enable Hawkular cluster metrics
    Type: String
    AllowedValues:
      - Enabled
      - Disabled
  AnsibleFromGit:
    Default: False
    Description: Get openshift installer playbooks from GitHub. By default, they come from RPM.
    Type: String
    AllowedValues:
      - True
      - False
  ClusterName:
    Default: ""
    Description: Custom cluster name for kubernetes.io/cluster/ tags, if left blank will use the stackname suffixed with the region
    Type: String
Rules:
  SubnetsInVPC:
    Assertions:
      - Assert: !EachMemberIn
          - !ValueOfAll
            - AWS::EC2::Subnet::Id
            - VpcId
          - !RefAll 'AWS::EC2::VPC::Id'
        AssertDescription: All subnets must in the VPC
Mappings:
  AWSAMIRegionMap:
    AMI:
      RHEL74HVM: RHEL-7.4_HVM_GA-20170808-x86_64-2-Hourly2-GP2
    eu-central-1:
      RHEL74HVM: ami-d74be5b8
    ap-southeast-2:
      RHEL74HVM: ami-ccecf5af
    eu-west-1:
      RHEL74HVM: ami-bb9a6bc2
    us-east-1:
      RHEL74HVM: ami-c998b6b2
    us-east-2:
      RHEL74HVM: ami-cfdafaaa
    us-west-2:
      RHEL74HVM: ami-9fa343e7
    ap-northeast-1:
      RHEL74HVM: ami-30ef0556
  LinuxAMINameMap:
    Redhat-Enterprise-Linux-7:
      Code: RHEL74HVM
  OpenshiftVersionMap:
    '3.7':
      AnsiblePlaybookGitRepoTag: 3.7.62-1
    '3.9':
      AnsiblePlaybookGitRepoTag: 3.9.41-1
Conditions:
  GovCloudCondition: !Equals
    - !Ref 'AWS::Region'
    - us-gov-west-1
  AutoGenOutputBucketName: !Not
    - !Equals
      - !Ref 'OutputBucketName'
      - ''
  EnableAWSServiceBroker: !Equals
    - !Ref 'AWSServiceBroker'
    - Enabled
  CreateAWSServiceBrokerRole: !And
    - !Equals
      - !Ref 'AWSServiceBroker'
      - Enabled
    - !Equals
      - !Ref 'ExistingAWSServiceBrokerRole'
      - ''
  SetupRoute53: !And
    - !Not
      - !Equals
        - !Ref 'HostedZoneID'
        - ''
    - !Not
      - !Equals
        - !Ref 'DomainName'
        - ''
  SetupSubdomain: !And
    - !Not
      - !Equals
        - !Ref 'SubDomainPrefix'
        - ''
    - !Not
      - !Equals
        - !Ref 'HostedZoneID'
        - ''
    - !Not
      - !Equals
        - !Ref 'DomainName'
        - ''
  UseSubdomain: !Not
    - !Equals
      - !Ref 'SubDomainPrefix'
      - ''
  UseCustomCertificate: !Not
    - !Equals
      - !Ref 'CertificateArn'
      - ''
  UseEmailForACMValidation: !And
    - !Equals
      - !Ref 'HostedZoneID'
      - ''
    - !Not
      - !Equals
        - !Ref 'DomainName'
        - ''
    - !Not
      - Condition: UseCustomCertificate
  UseDnsForACMValidation: !And
    - Condition: SetupRoute53
    - !Not
      - Condition: UseCustomCertificate
  UseCustomDomain: !Not
    - !Equals
      - !Ref 'DomainName'
      - ''
  EnableHawkular: !Equals
    - !Ref 'HawkularMetrics'
    - Enabled
  Is37: !Equals
    - !Ref 'OpenshiftContainerPlatformVersion'
    - '3.7'
  Is39: !Equals
    - !Ref 'OpenshiftContainerPlatformVersion'
    - '3.9'
  CustomClusterName: !Not
    - !Equals
      - !Ref ClusterName
      - ""
Resources:
  Route53HostedSubdomainZone:
    Condition: SetupSubdomain
    Type: AWS::Route53::HostedZone
    Properties:
      Name: !Sub '${SubDomainPrefix}.${DomainName}'
  Route53SubdomainNS:
    Condition: SetupSubdomain
    Type: AWS::Route53::RecordSet
    Properties:
      HostedZoneId: !Ref 'HostedZoneID'
      Name: !Sub '${SubDomainPrefix}.${DomainName}'
      ResourceRecords: !GetAtt 'Route53HostedSubdomainZone.NameServers'
      Type: NS
      TTL: '600'
  Route53WildCard:
    Condition: SetupRoute53
    Type: AWS::Route53::RecordSet
    Properties:
      Type: A
      Name: !Join
        - ''
        - - '*.'
          - !If
            - SetupSubdomain
            - !Sub '${SubDomainPrefix}.'
            - ''
          - !Ref 'DomainName'
      AliasTarget:
        HostedZoneId: !GetAtt 'ContainerAccessELB.CanonicalHostedZoneNameID'
        DNSName: !GetAtt 'ContainerAccessELB.DNSName'
      HostedZoneId: !If
        - SetupSubdomain
        - !Ref 'Route53HostedSubdomainZone'
        - !Ref 'HostedZoneID'
  Route53MasterELBRecord:
    Condition: SetupRoute53
    Type: AWS::Route53::RecordSet
    Properties:
      Type: A
      Name: !Join
        - ''
        - - !If
            - SetupSubdomain
            - !Sub '${SubDomainPrefix}.'
            - ''
          - !Ref 'DomainName'
      AliasTarget:
        HostedZoneId: !GetAtt 'OpenShiftMasterELB.CanonicalHostedZoneNameID'
        DNSName: !GetAtt 'OpenShiftMasterELB.DNSName'
      HostedZoneId: !If
        - SetupSubdomain
        - !Ref 'Route53HostedSubdomainZone'
        - !Ref 'HostedZoneID'
  LambdaExecutionRole:
    Type: AWS::IAM::Role
    Properties:
      AssumeRolePolicyDocument:
        Version: '2012-10-17'
        Statement:
          - Effect: Allow
            Principal:
              Service:
                - lambda.amazonaws.com
            Action:
              - sts:AssumeRole
      Path: /
      Policies:
        - PolicyName: lambda_policy
          PolicyDocument:
            Version: '2012-10-17'
            Statement:
              - Effect: Allow
                Action:
                  - logs:CreateLogGroup
                  - logs:CreateLogStream
                  - logs:PutLogEvents
                Resource: arn:aws:logs:*:*:*
              - Effect: Allow
                Action:
                  - cloudformation:DescribeStacks
                Resource: '*'
  KeyGen:
    DependsOn: CopyZips
    Type: AWS::Lambda::Function
    Properties:
      Code:
        S3Bucket: !Ref 'LambdaZipsBucket'
        S3Key: !Sub '${QSS3KeyPrefix}functions/packages/KeyGen/lambda.zip'
      Handler: service.handler
      Runtime: python2.7
      Timeout: '5'
      Role: !GetAtt 'LambdaExecutionRole.Arn'
  GetRSA:
    Type: Custom::GenerateKeys
    Version: '1.0'
    Properties:
      ServiceToken: !GetAtt 'KeyGen.Arn'
      ResponseURL: !Join
        - ''
        - - http://ResponseURL
          - !Ref 'AWS::StackId'
          - RequestId
      StackId: !Ref 'AWS::StackId'
      ResourceProperties:
        RequestType: Create
        RequestId: !Join
          - ''
          - - !Ref 'AWS::StackId'
            - RequestId
        LogicalResourceId: KeyGenLogicalResourceId
    DependsOn:
      - KeyGen
  LambdaZipsBucket:
    Type: AWS::S3::Bucket
    Properties:
      Tags: []
  CopyZips:
    Type: AWS::CloudFormation::CustomResource
    Properties:
      ServiceToken: !GetAtt 'CopyZipsFunction.Arn'
      DestBucket: !Ref 'LambdaZipsBucket'
      SourceBucket: !Ref 'QSS3BucketName'
      Prefix: !Ref 'QSS3KeyPrefix'
      Objects:
        - functions/packages/KeyGen/lambda.zip
        - functions/packages/DeleteBucketContents/lambda.zip
        - functions/packages/ACMCert/lambda.zip
        - functions/packages/CleanupPV/lambda.zip
  DeleteBucketContentsLambda:
    DependsOn: CopyZips
    Type: AWS::Lambda::Function
    Properties:
      Handler: lambda_function.lambda_handler
      MemorySize: '128'
      Role: !GetAtt 'DeleteBucketContentsRole.Arn'
      Runtime: python2.7
      Timeout: '300'
      Code:
        S3Bucket: !Ref 'LambdaZipsBucket'
        S3Key: !Sub '${QSS3KeyPrefix}functions/packages/DeleteBucketContents/lambda.zip'
  DeleteBucketContents:
    Type: AWS::CloudFormation::CustomResource
    Version: '1.0'
    DependsOn:
      - OutputBucket
    Properties:
      ServiceToken: !GetAtt 'DeleteBucketContentsLambda.Arn'
      OutputBucket: !Ref 'OutputBucket'
  DeleteBucketContentsRole:
    Type: AWS::IAM::Role
    Properties:
      AssumeRolePolicyDocument:
        Version: '2012-10-17'
        Statement:
          - Effect: Allow
            Principal:
              Service: lambda.amazonaws.com
            Action: sts:AssumeRole
      Path: /
      Policies:
        - PolicyName: deletebucketcontents
          PolicyDocument:
            Version: '2012-10-17'
            Statement:
              - Effect: Allow
                Action:
                  - s3:*
                Resource:
                  - !Join
                    - ''
                    - - 'arn:aws:s3:::'
                      - !Ref 'OutputBucket'
                      - /*
                  - !Join
                    - ''
                    - - 'arn:aws:s3:::'
                      - !Ref 'OutputBucket'
              - Effect: Allow
                Action:
                  - logs:CreateLogGroup
                  - logs:CreateLogStream
                  - logs:PutLogEvents
                Resource:
                  - arn:aws:logs:*:*:*
  OpenShiftScalingCWEventRole:
    Type: AWS::IAM::Role
    Properties:
      AssumeRolePolicyDocument:
        Version: '2012-10-17'
        Statement:
          - Effect: Allow
            Principal:
              Service:
                - events.amazonaws.com
            Action: sts:AssumeRole
      Path: /
      Policies:
        - PolicyName: OpenShift-QuickStart-SSM-RunCommand
          PolicyDocument:
            Version: '2012-10-17'
            Statement:
              - Action: ssm:SendCommand
                Effect: Allow
                Resource:
                  - !Join
                    - ''
                    - - 'arn:aws:ec2:'
                      - !Ref 'AWS::Region'
                      - ':'
                      - !Ref 'AWS::AccountId'
                      - :instance/
                      - !Sub '${AnsibleConfigServer}'
                  - !Sub 'arn:aws:ssm:${AWS::Region}::document/AWS-RunShellScript'
  CopyZipsRole:
    Type: AWS::IAM::Role
    Properties:
      AssumeRolePolicyDocument:
        Version: '2012-10-17'
        Statement:
          - Effect: Allow
            Principal:
              Service: lambda.amazonaws.com
            Action: sts:AssumeRole
      ManagedPolicyArns:
        - arn:aws:iam::aws:policy/service-role/AWSLambdaBasicExecutionRole
      Path: /
      Policies:
        - PolicyName: lambda-copier
          PolicyDocument:
            Version: '2012-10-17'
            Statement:
              - Effect: Allow
                Action:
                  - s3:GetObject
                Resource:
                  - !Sub 'arn:aws:s3:::${QSS3BucketName}/${QSS3KeyPrefix}*'
              - Effect: Allow
                Action:
                  - s3:PutObject
                  - s3:DeleteObject
                Resource:
                  - !Sub 'arn:aws:s3:::${LambdaZipsBucket}/${QSS3KeyPrefix}*'
  CopyZipsFunction:
    Type: AWS::Lambda::Function
    Properties:
      Description: Copies objects from a source S3 bucket to a destination
      Handler: index.handler
      Runtime: python2.7
      Role: !GetAtt 'CopyZipsRole.Arn'
      Timeout: 240
      Code:
        ZipFile: !Join
          - "\n"
          - - import json
            - import logging
            - import threading
            - import boto3
            - import cfnresponse
            - ''
            - ''
            - 'def copy_objects(source_bucket, dest_bucket, prefix, objects):'
            - '    s3 = boto3.client(''s3'')'
            - '    for o in objects:'
            - '        key = prefix + o'
            - '        copy_source = {'
            - '            ''Bucket'': source_bucket,'
            - '            ''Key'': key'
            - '        }'
            - '        print(''copy_source: %s'' % copy_source)'
            - '        print(''dest_bucket = %s''%dest_bucket)'
            - '        print(''key = %s'' %key)'
            - '        s3.copy_object(CopySource=copy_source, Bucket=dest_bucket,
              Key=key)'
            - ''
            - ''
            - 'def delete_objects(bucket, prefix, objects):'
            - '    s3 = boto3.client(''s3'')'
            - '    objects = {''Objects'': [{''Key'': prefix + o} for o in objects]}'
            - '    s3.delete_objects(Bucket=bucket, Delete=objects)'
            - ''
            - ''
            - 'def timeout(event, context):'
            - '    logging.error(''Execution is about to time out, sending failure
              response to CloudFormation'')'
            - '    cfnresponse.send(event, context, cfnresponse.FAILED, {}, None)'
            - ''
            - ''
            - 'def handler(event, context):'
            - '    # make sure we send a failure to CloudFormation if the function
              is going to timeout'
            - '    timer = threading.Timer((context.get_remaining_time_in_millis()
              / 1000.00) - 0.5, timeout, args=[event, context])'
            - '    timer.start()'
            - ''
            - '    print(''Received event: %s'' % json.dumps(event))'
            - '    status = cfnresponse.SUCCESS'
            - '    try:'
            - '        source_bucket = event[''ResourceProperties''][''SourceBucket'']'
            - '        dest_bucket = event[''ResourceProperties''][''DestBucket'']'
            - '        prefix = event[''ResourceProperties''][''Prefix'']'
            - '        objects = event[''ResourceProperties''][''Objects'']'
            - '        if event[''RequestType''] == ''Delete'':'
            - '            delete_objects(dest_bucket, prefix, objects)'
            - '        else:'
            - '            copy_objects(source_bucket, dest_bucket, prefix, objects)'
            - '    except Exception as e:'
            - '        logging.error(''Exception: %s'' % e, exc_info=True)'
            - '        status = cfnresponse.FAILED'
            - '    finally:'
            - '        timer.cancel()'
            - '        cfnresponse.send(event, context, status, {}, None)'
            - ''
  OutputBucket:
    Type: AWS::S3::Bucket
    Properties:
      BucketName: !If
        - AutoGenOutputBucketName
        - !Ref 'OutputBucketName'
        - !Ref 'AWS::NoValue'
      VersioningConfiguration:
        Status: Enabled
      Tags: []
  OpenShiftSecurityGroup:
    Type: AWS::EC2::SecurityGroup
    Properties:
      GroupDescription: Allow web console and ssh access to the master instances
      VpcId: !Ref 'VPCID'
      SecurityGroupIngress:
        - IpProtocol: '-1'
          CidrIp: !Ref 'VPCCIDR'
        - IpProtocol: tcp
          FromPort: '443'
          ToPort: '443'
          CidrIp: !Ref 'RemoteAccessCIDR'
        - IpProtocol: tcp
          FromPort: '22'
          ToPort: '22'
          CidrIp: !Ref 'RemoteAccessCIDR'
      Tags:
        - Key: !Sub
          - 'kubernetes.io/cluster/${ClusterName}'
          - ClusterName: !If
            - CustomClusterName
            - !Ref ClusterName
            - !Sub '${AWS::StackName}-${AWS::Region}'
          Value: owned
  OpenShiftNodeSecurityGroup:
    Type: AWS::EC2::SecurityGroup
    Properties:
      GroupDescription: Allow http and https access to Openshift routers
      VpcId: !Ref 'VPCID'
      SecurityGroupIngress:
        - IpProtocol: '-1'
          CidrIp: !Ref 'VPCCIDR'
        - IpProtocol: tcp
          FromPort: '443'
          ToPort: '443'
          CidrIp: !Ref 'ContainerAccessCIDR'
        - IpProtocol: tcp
          FromPort: '80'
          ToPort: '80'
          CidrIp: !Ref 'ContainerAccessCIDR'
      Tags:
        - Key: !Sub
          - 'kubernetes.io/cluster/${ClusterName}'
          - ClusterName: !If
            - CustomClusterName
            - !Ref ClusterName
            - !Sub '${AWS::StackName}-${AWS::Region}'
          Value: owned
  SetupRole:
    Type: AWS::IAM::Role
    Properties:
      AssumeRolePolicyDocument:
        Statement:
          - Effect: Allow
            Principal:
              Service:
                - ec2.amazonaws.com
            Action:
              - sts:AssumeRole
      Path: /
      ManagedPolicyArns:
        - arn:aws:iam::aws:policy/service-role/AmazonEC2RoleforSSM
        - arn:aws:iam::aws:policy/AWSCloudFormationReadOnlyAccess
      Policies:
        - PolicyName: aws-quick-start-s3-policy
          PolicyDocument:
            Version: '2012-10-17'
            Statement:
              - Action:
                  - s3:GetObject
                Resource: !Sub 'arn:aws:s3:::${QSS3BucketName}/${QSS3KeyPrefix}*'
                Effect: Allow
        - PolicyName: WorkloadSetup
          PolicyDocument:
            Statement:
              - Effect: Allow
                Action:
                  - autoscaling:Describe*
                  - autoscaling:AttachLoadBalancers
                  - ec2:Describe*
                Resource: '*'
        - !If
          - EnableAWSServiceBroker
          - PolicyName: ServiceBroker
            PolicyDocument:
              Statement:
                - Effect: Allow
                  Action:
                    - cloudformation:*
                  Resource: '*'
          - !Ref AWS::NoValue
        - PolicyName: K8s-AWSCloudProvider-requirements
          PolicyDocument:
            Statement:
              - Action:
                  - autoscaling:CreateAutoScalingGroup
                  - autoscaling:CreateLaunchConfiguration
                  - autoscaling:DescribeAutoScalingGroups
                  - autoscaling:DescribeLaunchConfigurations
                  - autoscaling:DescribeScalingActivities
                  - autoscaling:UpdateAutoScalingGroup
                  - autoscaling:DeleteAutoScalingGroup
                  - autoscaling:DeleteLaunchConfiguration
                  - autoscaling:SuspendProcesses
                  - autoscaling:ResumeProcesses
                  - autoscaling:AttachLoadBalancerTargetGroups
                Effect: Allow
                Resource: '*'
              - Action:
                  - ec2:AllocateAddress
                  - ec2:AssociateAddress
                  - ec2:AssociateRouteTable
                  - ec2:AttachInternetGateway
                  - ec2:AttachVolume
                  - ec2:AuthorizeSecurityGroupEgress
                  - ec2:AuthorizeSecurityGroupIngress
                  - ec2:CreateInternetGateway
                  - ec2:CreateNatGateway
                  - ec2:CreateRoute
                  - ec2:CreateRouteTable
                  - ec2:CreateSecurityGroup
                  - ec2:CreateSubnet
                  - ec2:CreateTags
                  - ec2:CreateVpc
                  - ec2:CreateVolume
                  - ec2:DescribeAccountAttributes
                  - ec2:DescribeAddresses
                  - ec2:DescribeAvailabilityZones
                  - ec2:DescribeImages
                  - ec2:DescribeInstances
                  - ec2:DescribeInternetGateways
                  - ec2:DescribeInstanceAttribute
                  - ec2:DescribeKeyPairs
                  - ec2:DescribeNatGateways
                  - ec2:DescribeNetworkAcls
                  - ec2:DescribeRegions
                  - ec2:DescribeRouteTables
                  - ec2:DescribeSecurityGroups
                  - ec2:DescribeSubnets
                  - ec2:DescribeTags
                  - ec2:DescribeVpcs
                  - ec2:DescribeVpcAttribute
                  - ec2:DescribeVolumes
                  - ec2:DescribeVpcClassicLink
                  - ec2:DescribeVpcClassicLinkDnsSupport
                  - ec2:ModifyInstanceAttribute
                  - ec2:ModifySubnetAttribute
                  - ec2:ModifyVpcAttribute
                  - ec2:RevokeSecurityGroupEgress
                  - ec2:RunInstances
                  - ec2:TerminateInstances
                  - ec2:DeleteRoute
                  - ec2:RevokeSecurityGroupIngress
                  - ec2:DisassociateRouteTable
                  - ec2:ReplaceRouteTableAssociation
                  - ec2:DeleteRouteTable
                  - ec2:DeleteSubnet
                  - ec2:DescribeNetworkInterfaces
                  - ec2:ModifyNetworkInterfaceAttribute
                  - ec2:DeleteNatGateway
                  - ec2:DeleteSecurityGroup
                  - ec2:DetachInternetGateway
                  - ec2:DeleteInternetGateway
                  - ec2:ReleaseAddress
                  - ec2:DeleteVolume
                  - ec2:DetachVolume
                  - ec2:DeleteVpc
                Effect: Allow
                Resource: '*'
              - Action:
                  - elasticloadbalancing:CreateLoadBalancer
                  - elasticloadbalancing:CreateLoadBalancerListeners
                  - elasticloadbalancing:ConfigureHealthCheck
                  - elasticloadbalancing:ModifyLoadBalancerAttributes
                  - elasticloadbalancing:DescribeLoadBalancers
                  - elasticloadbalancing:DescribeLoadBalancerAttributes
                  - elasticloadbalancing:RegisterInstancesWithLoadBalancer
                  - elasticloadbalancing:SetLoadBalancerPoliciesOfListener
                  - elasticloadbalancing:DescribeTags
                  - elasticloadbalancing:DeleteLoadBalancer
                  - elasticloadbalancing:ApplySecurityGroupsToLoadBalancer
                  - elasticloadbalancing:AttachLoadBalancerToSubnets
                  - elasticloadbalancing:AddTags
                  - elasticloadbalancing:DescribeInstanceHealth
                  - elasticloadbalancing:DeleteLoadBalancerListeners
                Effect: Allow
                Resource: '*'
              - Action:
                  - iam:AddRoleToInstanceProfile
                  - iam:CreateInstanceProfile
                  - iam:CreateRole
                  - iam:GetInstanceProfile
                  - iam:GetUser
                  - iam:GetRole
                  - iam:GetRolePolicy
                  - iam:PassRole
                  - iam:PutRolePolicy
                  - iam:DeleteRolePolicy
                  - iam:RemoveRoleFromInstanceProfile
                  - iam:DeleteInstanceProfile
                  - iam:ListInstanceProfilesForRole
                  - iam:ListRoles
                  - iam:DeleteRole
                Effect: Allow
                Resource: '*'
              - Action:
                  - route53:ChangeResourceRecordSets
                  - route53:ChangeTagsForResource
                  - route53:GetChange
                  - route53:GetHostedZone
                  - route53:CreateHostedZone
                  - route53:DeleteHostedZone
                  - route53:ListHostedZones
                  - route53:ListResourceRecordSets
                  - route53:ListTagsForResource
                  - route53:UpdateHostedZoneComment
                Effect: Allow
                Resource: '*'
              - Effect: Allow
                Action:
                  - s3:CreateBucket
                  - s3:ListBucket
                  - s3:GetBucketCors
                  - s3:GetBucketWebsite
                  - s3:GetBucketVersioning
                  - s3:GetAccelerateConfiguration
                  - s3:GetBucketRequestPayment
                  - s3:GetBucketLogging
                  - s3:GetLifecycleConfiguration
                  - s3:GetBucketReplication
                  - s3:GetReplicationConfiguration
                  - s3:GetBucketLocation
                  - s3:GetBucketTagging
                  - s3:DeleteBucket
                  - s3:PutBucketAcl
                  - s3:PutBucketTagging
                Resource: '*'
              - Effect: Allow
                Action:
                  - s3:PutObject
                  - s3:PutObjectAcl
                  - s3:PutObjectTagging
                  - s3:GetObject
                  - s3:GetObjectAcl
                  - s3:GetObjectTagging
                  - s3:GetObjectVersion
                  - s3:DeleteObject
                Resource: arn:aws:s3:::*
              - Action:
                  - sts:GetCallerIdentity
                Effect: Allow
                Resource: '*'
              - Action:
                  - cloudformation:DescribeStackEvents
                  - cloudformation:DescribeStackResources
                Effect: Allow
                Resource: !Ref "AWS::StackId"
              - Effect: Allow
                Action:
                  - 'logs:CreateLogGroup'
                  - 'logs:CreateLogStream'
                  - 'logs:PutLogEvents'
                  - 'logs:DescribeLogStreams'
                Resource:
                  - 'arn:aws:logs:*:*:*'
              - Effect: Allow
                Action:
                  - 'cloudwatch:PutMetricData'
                  - 'cloudwatch:GetMetricStatistics'
                  - 'cloudwatch:ListMetrics'
                Resource:
                  - '*'
  SetupRoleProfile:
    Type: AWS::IAM::InstanceProfile
    Properties:
      Path: /
      Roles:
        - !Ref 'SetupRole'
  OpenshiftLogGroup:
    Type: 'AWS::Logs::LogGroup'
    Properties:
      RetentionInDays: 7
  OpenShiftMasterASG:
    Type: AWS::AutoScaling::AutoScalingGroup
    DependsOn:
      - GetRSA
      - CleanupPV
    Properties:
      LoadBalancerNames:
        - !Ref 'OpenShiftMasterELB'
      DesiredCapacity: !Ref 'NumberOfMaster'
      MaxSize: !Ref 'NumberOfMaster'
      MinSize: '2'
      HealthCheckType: ELB
      HealthCheckGracePeriod: 2400
      LaunchConfigurationName: !Ref 'OpenShiftMasterASLaunchConfig'
      Tags:
        - Key: Name
          PropagateAtLaunch: 'true'
          Value: openshift-master
        - Key: !Sub
          - 'kubernetes.io/cluster/${ClusterName}'
          - ClusterName: !If
            - CustomClusterName
            - !Ref ClusterName
            - !Sub '${AWS::StackName}-${AWS::Region}'
          PropagateAtLaunch: 'true'
          Value: owned
      VPCZoneIdentifier:
        - !Ref 'PrivateSubnet1ID'
        - !Ref 'PrivateSubnet2ID'
        - !Ref 'PrivateSubnet3ID'
    CreationPolicy:
      ResourceSignal:
        Count: !Ref 'NumberOfMaster'
        Timeout: PT45M
  OpenShiftEtcdASG:
    Type: AWS::AutoScaling::AutoScalingGroup
    DependsOn:
      - GetRSA
      - CleanupPV
    Properties:
      DesiredCapacity: !Ref 'NumberOfEtcd'
      MaxSize: !Ref 'NumberOfEtcd'
      MinSize: '2'
      LaunchConfigurationName: !Ref 'OpenShiftEtcdLaunchConfig'
      Tags:
        - Key: Name
          PropagateAtLaunch: 'true'
          Value: openshift-etcd
      VPCZoneIdentifier:
        - !Ref 'PrivateSubnet1ID'
        - !Ref 'PrivateSubnet2ID'
        - !Ref 'PrivateSubnet3ID'
    CreationPolicy:
      ResourceSignal:
        Count: !Ref 'NumberOfEtcd'
        Timeout: PT45M
  OpenShiftNodeASG:
    Type: AWS::AutoScaling::AutoScalingGroup
    DependsOn:
      - GetRSA
      - CleanupPV
    Properties:
      LoadBalancerNames:
        - !Ref 'ContainerAccessELB'
      DesiredCapacity: !Ref 'NumberOfNodes'
      MaxSize: !Ref 'NumberOfNodes'
      MinSize: '1'
      HealthCheckType: ELB
      HealthCheckGracePeriod: 1200
      LaunchConfigurationName: !Ref 'OpenShiftNodesLaunchConfig'
      Tags:
        - Key: Name
          PropagateAtLaunch: 'true'
          Value: openshift-nodes
        - Key: !Sub
          - 'kubernetes.io/cluster/${ClusterName}'
          - ClusterName: !If
            - CustomClusterName
            - !Ref ClusterName
            - !Sub '${AWS::StackName}-${AWS::Region}'
          PropagateAtLaunch: 'true'
          Value: owned
      VPCZoneIdentifier:
        - !Ref 'PrivateSubnet1ID'
        - !Ref 'PrivateSubnet2ID'
        - !Ref 'PrivateSubnet3ID'
    CreationPolicy:
      ResourceSignal:
        Count: !Ref 'NumberOfNodes'
        Timeout: PT45M
  OpenShiftEtcdLaunchConfig:
    Type: AWS::AutoScaling::LaunchConfiguration
    Metadata:
      AWS::CloudFormation::Init:
        configSets:
          quickstart:
            - GetPublicKey
            - AddPublicKey
            - rpms
            - NetworkManager
        rpms:
          packages:
            yum:
              NetworkManager: []
        GetPublicKey:
          files:
            /root/.ssh/public.key:
              content: !Join
                - ''
                - - "#QuickStart Generated\n"
                  - !GetAtt 'GetRSA.PUB'
                  - "\n"
              mode: '000400'
              owner: root
              group: root
        AddPublicKey:
          commands:
            append-publickey:
              command: cat /root/.ssh/public.key >>/root/.ssh/authorized_keys
              ignoreErrors: 'false'
        NetworkManager:
          commands:
            start_enable_nm:
              command: systemctl start NetworkManager && systemctl enable  NetworkManager
              ignoreErrors: 'false'
    Properties:
      KeyName: !Ref 'KeyPairName'
      ImageId: !FindInMap
        - AWSAMIRegionMap
        - !Ref 'AWS::Region'
        - RHEL74HVM
      BlockDeviceMappings:
        - DeviceName: /dev/sda1
          Ebs:
            VolumeSize: '80'
            VolumeType: gp2
      InstanceMonitoring: 'true'
      IamInstanceProfile: !Ref 'SetupRoleProfile'
      InstanceType: !Ref 'EtcdInstanceType'
      SecurityGroups:
        - !Ref 'OpenShiftSecurityGroup'
      UserData: !Base64
        Fn::Sub:
          - |
            #!/bin/bash -x
            export QSLOCATION=https://${QSS3BucketName}.${S3Region}.amazonaws.com/${QSS3KeyPrefix}
            yum install -y git
            git clone https://github.com/aws-quickstart/quickstart-linux-utilities.git
            export P=/quickstart-linux-utilities/quickstart-cfn-tools.source
            source $P
            qs_bootstrap_pip || qs_err " pip bootstrap failed "
            qs_aws-cfn-bootstrap || qs_err " cfn bootstrap failed "
            pip install awscli  &> /var/log/userdata.awscli_install.log || qs_err " awscli install failed "
            export QS_S3URI=s3://${QSS3BucketName}/${QSS3KeyPrefix}
            export AWS_REGION=${AWS::Region}
            export AWS_STACKNAME=${AWS::StackName}
            export RH_POOLID=${RedhatSubscriptionPoolID}
            export RH_USER=${RedhatSubscriptionUserName}
            export RH_PASS='${RedhatSubscriptionPassword}'
            export OCP_VERSION=${OpenshiftContainerPlatformVersion}
            export LAUNCH_CONFIG=OpenShiftEtcdLaunchConfig
            aws s3 cp ${!QS_S3URI}scripts/bootstrap.sh ./bootstrap.sh
            chmod +x bootstrap.sh
            ./bootstrap.sh || qs_err " bootstrapping failed, see logs for details "
            cfn-signal -e $(qs_status) --stack ${AWS::StackName} --resource OpenShiftEtcdASG --region ${AWS::Region}
          -
            S3Region: !If [ GovCloudCondition, s3-us-gov-west-1, s3 ]
  OpenShiftNodesLaunchConfig:
    Type: AWS::AutoScaling::LaunchConfiguration
    Metadata:
      AWS::CloudFormation::Init:
        configSets:
          quickstart:
            - GetPublicKey
            - AddPublicKey
            - rpms
            - NetworkManager
        rpms:
          packages:
            yum:
              NetworkManager: []
        GetPublicKey:
          files:
            /root/.ssh/public.key:
              content: !Join
                - ''
                - - "#QuickStart Generated\n"
                  - !GetAtt 'GetRSA.PUB'
                  - "\n"
              mode: '000400'
              owner: root
              group: root
        AddPublicKey:
          commands:
            append-publickey:
              command: cat /root/.ssh/public.key >>/root/.ssh/authorized_keys
              ignoreErrors: 'false'
        NetworkManager:
          commands:
            start_enable_nm:
              command: systemctl start NetworkManager && systemctl enable  NetworkManager
              ignoreErrors: 'false'
    Properties:
      KeyName: !Ref 'KeyPairName'
      ImageId: !FindInMap
        - AWSAMIRegionMap
        - !Ref 'AWS::Region'
        - RHEL74HVM
      BlockDeviceMappings:
        - DeviceName: /dev/sda1
          Ebs:
            VolumeSize: '80'
            VolumeType: gp2
        - DeviceName: /dev/xvdb
          Ebs:
            VolumeSize: '110'
            VolumeType: gp2
      InstanceMonitoring: 'true'
      IamInstanceProfile: !Ref 'SetupRoleProfile'
      InstanceType: !Ref 'NodesInstanceType'
      SecurityGroups:
        - !Ref 'OpenShiftSecurityGroup'
      UserData: !Base64
        Fn::Sub:
          - |
            #!/bin/bash -x
            export QSLOCATION=https://${QSS3BucketName}.${S3Region}.amazonaws.com/${QSS3KeyPrefix}
            yum install -y git
            git clone https://github.com/aws-quickstart/quickstart-linux-utilities.git
            export P=/quickstart-linux-utilities/quickstart-cfn-tools.source
            source $P
            qs_bootstrap_pip || qs_err " pip bootstrap failed "
            qs_aws-cfn-bootstrap || qs_err " cfn bootstrap failed "
            pip install awscli  &> /var/log/userdata.awscli_install.log || qs_err " awscli install failed "
            export QS_S3URI=s3://${QSS3BucketName}/${QSS3KeyPrefix}
            export AWS_REGION=${AWS::Region}
            export AWS_STACKNAME=${AWS::StackName}
            export RH_POOLID=${RedhatSubscriptionPoolID}
            export RH_USER=${RedhatSubscriptionUserName}
            export RH_PASS='${RedhatSubscriptionPassword}'
            export OCP_VERSION=${OpenshiftContainerPlatformVersion}
            export LAUNCH_CONFIG=OpenShiftNodesLaunchConfig
            aws s3 cp ${!QS_S3URI}scripts/bootstrap.sh ./bootstrap.sh
            chmod +x bootstrap.sh
            ./bootstrap.sh || qs_err " bootstrapping failed, see logs for details "
            cfn-signal -e $(qs_status) --stack ${AWS::StackName} --resource OpenShiftNodeASG --region ${AWS::Region}
          -
            S3Region: !If [ GovCloudCondition, s3-us-gov-west-1, s3 ]
  OpenShiftMasterASLaunchConfig:
    Type: AWS::AutoScaling::LaunchConfiguration
    DependsOn: GetRSA
    Metadata:
      AWS::CloudFormation::Init:
        configSets:
          quickstart:
            - GetPublicKey
            - AddPublicKey
            - rpms
            - NetworkManager
        rpms:
          packages:
            yum:
              NetworkManager: []
        GetPublicKey:
          files:
            /root/.ssh/public.key:
              content: !Join
                - ''
                - - "#QuickStart Generated\n"
                  - !GetAtt 'GetRSA.PUB'
                  - "\n"
              mode: '000400'
              owner: root
              group: root
        AddPublicKey:
          commands:
            append-publickey:
              command: cat /root/.ssh/public.key >>/root/.ssh/authorized_keys
              ignoreErrors: 'false'
        NetworkManager:
          commands:
            start_enable_nm:
              command: systemctl start NetworkManager && systemctl enable  NetworkManager
              ignoreErrors: 'false'
    Properties:
      KeyName: !Ref 'KeyPairName'
      ImageId: !FindInMap
        - AWSAMIRegionMap
        - !Ref 'AWS::Region'
        - RHEL74HVM
      BlockDeviceMappings:
        - DeviceName: /dev/sda1
          Ebs:
            VolumeSize: '80'
            VolumeType: gp2
        - DeviceName: /dev/xvdb
          Ebs:
            VolumeSize: '110'
            VolumeType: gp2
      InstanceMonitoring: 'true'
      IamInstanceProfile: !Ref 'SetupRoleProfile'
      InstanceType: !Ref 'MasterInstanceType'
      SecurityGroups:
        - !Ref 'OpenShiftSecurityGroup'
      UserData: !Base64
        Fn::Sub:
          - |
            #!/bin/bash -x
            export QSLOCATION=https://${QSS3BucketName}.${S3Region}.amazonaws.com/${QSS3KeyPrefix}
            yum install -y git
            git clone https://github.com/aws-quickstart/quickstart-linux-utilities.git
            export P=/quickstart-linux-utilities/quickstart-cfn-tools.source
            source $P
            qs_bootstrap_pip || qs_err " pip bootstrap failed "
            qs_aws-cfn-bootstrap || qs_err " cfn bootstrap failed "
            pip install awscli  &> /var/log/userdata.awscli_install.log || qs_err " awscli install failed "
            export QS_S3URI=s3://${QSS3BucketName}/${QSS3KeyPrefix}
            export AWS_REGION=${AWS::Region}
            export AWS_STACKNAME=${AWS::StackName}
            export RH_POOLID=${RedhatSubscriptionPoolID}
            export RH_USER=${RedhatSubscriptionUserName}
            export RH_PASS='${RedhatSubscriptionPassword}'
            export OCP_VERSION=${OpenshiftContainerPlatformVersion}
            export LAUNCH_CONFIG=OpenShiftMasterASLaunchConfig
            export INTERNAL_MASTER_ELBDNSNAME=${OpenShiftMasterInternalELB.DNSName}
            aws s3 cp ${!QS_S3URI}scripts/bootstrap.sh ./bootstrap.sh
            chmod +x bootstrap.sh
            ./bootstrap.sh || qs_err " bootstrapping failed, see logs for details "
            echo "$(curl http://169.254.169.254/latest/meta-data/local-ipv4) ${OpenShiftMasterInternalELB.DNSName}" >> /etc/hosts
            cfn-signal -e $(qs_status) --stack ${AWS::StackName} --resource OpenShiftMasterASG --region ${AWS::Region}
          -
            S3Region: !If [ GovCloudCondition, s3-us-gov-west-1, s3 ]
  CleanupPVRole:
    Type: AWS::IAM::Role
    Properties:
      AssumeRolePolicyDocument:
        Version: '2012-10-17'
        Statement:
          - Effect: Allow
            Principal:
              Service: lambda.amazonaws.com
            Action: sts:AssumeRole
      ManagedPolicyArns:
        - arn:aws:iam::aws:policy/service-role/AWSLambdaBasicExecutionRole
      Path: /
      Policies:
        - PolicyName: lambda-cleanuppv
          PolicyDocument:
            Version: '2012-10-17'
            Statement:
              - Effect: Allow
                Action:
                  - ec2:DescribeVolumes
                  - ec2:DeleteVolume
                Resource:
                  - '*'
              - Effect: Allow
                Action:
                  - logs:FilterLogEvents
                Resource:
                  - '*'
  CleanupPVLambda:
    DependsOn: CopyZips
    Type: AWS::Lambda::Function
    Properties:
      Description: When the OpenShift Quickstart is deleted this deletes any orphaned
        EBS volumes used as OpenShift Persistent Volumes
      Handler: lambda_function.handler
      Runtime: python2.7
      Role: !GetAtt 'CleanupPVRole.Arn'
      Timeout: 300
      Code:
        S3Bucket: !Ref 'LambdaZipsBucket'
        S3Key: !Sub '${QSS3KeyPrefix}functions/packages/CleanupPV/lambda.zip'
  CleanupPV:
    Type: AWS::CloudFormation::CustomResource
    Properties:
      ServiceToken: !GetAtt 'CleanupPVLambda.Arn'
      ClusterId: !Sub '${AWS::StackName}-${AWS::Region}'
  ACMCertificateRole:
    Condition: SetupRoute53
    Type: AWS::IAM::Role
    Properties:
      AssumeRolePolicyDocument:
        Version: '2012-10-17'
        Statement:
          - Effect: Allow
            Principal:
              Service: lambda.amazonaws.com
            Action: sts:AssumeRole
      ManagedPolicyArns:
        - arn:aws:iam::aws:policy/service-role/AWSLambdaBasicExecutionRole
      Path: /
      Policies:
        - PolicyName: lambda-acm
          PolicyDocument:
            Version: '2012-10-17'
            Statement:
              - Effect: Allow
                Action:
                  - acm:RequestCertificate
                  - acm:DescribeCertificate
                  - acm:DeleteCertificate
                Resource:
                  - '*'
              - Effect: Allow
                Action:
                  - lambda:InvokeFunction
                Resource:
                  - '*'
              - Effect: Allow
                Action:
                  - route53:ChangeResourceRecordSets
                Resource:
                  - !If
                    - SetupSubdomain
                    - !Sub 'arn:aws:route53:::hostedzone/${Route53HostedSubdomainZone}'
                    - !Sub 'arn:aws:route53:::hostedzone/${HostedZoneID}'
              - Effect: Allow
                Action:
                  - logs:FilterLogEvents
                Resource:
                  - '*'
  ACMCertificateLambda:
    Condition: SetupRoute53
    DependsOn: CopyZips
    Type: AWS::Lambda::Function
    Properties:
      Description: Creates and verifies an ACM certificate using DNS validation and
        route53
      Handler: lambda_function.handler
      Runtime: python2.7
      Role: !GetAtt 'ACMCertificateRole.Arn'
      Timeout: 300
      Code:
        S3Bucket: !Ref 'LambdaZipsBucket'
        S3Key: !Sub '${QSS3KeyPrefix}functions/packages/ACMCert/lambda.zip'
  ACMCertificateDNS:
    Condition: UseDnsForACMValidation
    Type: AWS::CloudFormation::CustomResource
    Properties:
      ServiceToken: !GetAtt 'ACMCertificateLambda.Arn'
      HostedZoneId: !If
        - SetupSubdomain
        - !Ref 'Route53HostedSubdomainZone'
        - !Ref 'HostedZoneID'
      HostNames:
        - !Join
          - ''
          - - !If
              - UseSubdomain
              - !Sub '${SubDomainPrefix}.'
              - ''
            - !Ref 'DomainName'
        - !Join
          - ''
          - - '*.'
            - !If
              - UseSubdomain
              - !Sub '${SubDomainPrefix}.'
              - ''
            - !Ref 'DomainName'
  ACMCertificateEmail:
    Condition: UseEmailForACMValidation
    Type: AWS::CertificateManager::Certificate
    Properties:
      DomainName: !Join
        - ''
        - - !If
            - UseSubdomain
            - !Sub '${SubDomainPrefix}.'
            - ''
          - !Ref 'DomainName'
      SubjectAlternativeNames:
        - !Join
          - ''
          - - '*.'
            - !If
              - UseSubdomain
              - !Sub '${SubDomainPrefix}.'
              - ''
            - !Ref 'DomainName'
      DomainValidationOptions:
        - DomainName: !Join
            - ''
            - - !If
                - UseSubdomain
                - !Sub '${SubDomainPrefix}.'
                - ''
              - !Ref 'DomainName'
          ValidationDomain: !Ref 'DomainName'
  OpenShiftMasterELB:
    Type: AWS::ElasticLoadBalancing::LoadBalancer
    Properties:
      ConnectionSettings:
        IdleTimeout: 300
      CrossZone: true
      Subnets:
        - !Ref 'PublicSubnet1ID'
        - !Ref 'PublicSubnet2ID'
        - !Ref 'PublicSubnet3ID'
      SecurityGroups:
        - !Ref 'OpenShiftSecurityGroup'
      Listeners:
        - InstancePort: '443'
          InstanceProtocol: !If
            - UseCustomDomain
            - SSL
            - TCP
          LoadBalancerPort: '443'
          Protocol: !If
            - UseCustomDomain
            - SSL
            - TCP
          SSLCertificateId: !If
            - UseCustomDomain
            - !If
              - UseCustomCertificate
              - !Ref 'CertificateArn'
              - !If
                - SetupRoute53
                - !GetAtt 'ACMCertificateDNS.Arn'
                - !Ref 'ACMCertificateEmail'
            - !Ref AWS::NoValue
      HealthCheck:
        Target: HTTPS:443/console/
        HealthyThreshold: '2'
        UnhealthyThreshold: '3'
        Interval: '30'
        Timeout: '3'
  ContainerAccessELB:
    Type: AWS::ElasticLoadBalancing::LoadBalancer
    Properties:
      ConnectionSettings:
        IdleTimeout: 300
      CrossZone: true
      Subnets:
        - !Ref 'PublicSubnet1ID'
        - !Ref 'PublicSubnet2ID'
        - !Ref 'PublicSubnet3ID'
      SecurityGroups:
        - !Ref 'OpenShiftNodeSecurityGroup'
      Listeners:
        - InstancePort: '443'
          InstanceProtocol: !If
            - UseCustomDomain
            - SSL
            - TCP
          LoadBalancerPort: '443'
          Protocol: !If
            - UseCustomDomain
            - SSL
            - TCP
          SSLCertificateId: !If
            - UseCustomDomain
            - !If
              - UseCustomCertificate
              - !Ref 'CertificateArn'
              - !If
                - SetupRoute53
                - !GetAtt 'ACMCertificateDNS.Arn'
                - !Ref 'ACMCertificateEmail'
            - !Ref AWS::NoValue
        - InstancePort: '80'
          InstanceProtocol: TCP
          LoadBalancerPort: '80'
          Protocol: TCP
      HealthCheck:
        Target: TCP:22
        HealthyThreshold: '2'
        UnhealthyThreshold: '3'
        Interval: '30'
        Timeout: '3'
      Tags:
        - Key: !Sub
          - 'kubernetes.io/cluster/${ClusterName}'
          - ClusterName: !If
            - CustomClusterName
            - !Ref ClusterName
            - !Sub '${AWS::StackName}-${AWS::Region}'
          Value: owned
  OpenShiftMasterInternalELB:
    Type: "AWS::ElasticLoadBalancingV2::LoadBalancer"
    Properties:
      Scheme: internal
      Subnets:
        - !Ref 'PrivateSubnet1ID'
        - !Ref 'PrivateSubnet2ID'
        - !Ref 'PrivateSubnet3ID'
      Type: network
      Tags:
        - Key: !Sub
          - 'kubernetes.io/cluster/${ClusterName}'
          - ClusterName: !If
            - CustomClusterName
            - !Ref ClusterName
            - !Sub '${AWS::StackName}-${AWS::Region}'
          Value: owned
  OpenShiftMasterInternalELBTargetGroup:
    Type: "AWS::ElasticLoadBalancingV2::TargetGroup"
    Properties:
      HealthCheckIntervalSeconds: 30
      HealthCheckPort: 22
      HealthCheckProtocol: TCP
      HealthyThresholdCount: 3
      Port: 443
      Protocol: TCP
      UnhealthyThresholdCount: 3
      VpcId: !Ref VPCID
      Tags:
      - Key: !Sub
          - 'kubernetes.io/cluster/${ClusterName}'
          - ClusterName: !If
            - CustomClusterName
            - !Ref ClusterName
            - !Sub '${AWS::StackName}-${AWS::Region}'
        Value: owned
  OpenShiftMasterInternalELBListener:
    Type: "AWS::ElasticLoadBalancingV2::Listener"
    Properties:
      DefaultActions:
        - Type: forward
          TargetGroupArn: !Ref OpenShiftMasterInternalELBTargetGroup
      LoadBalancerArn: !Ref OpenShiftMasterInternalELB
      Port: 443
      Protocol: TCP
  AWSServiceBrokerCFNRole:
    Condition: CreateAWSServiceBrokerRole
    Type: AWS::IAM::Role
    Properties:
      AssumeRolePolicyDocument:
        Statement:
          - Effect: Allow
            Principal:
              Service:
                - cloudformation.amazonaws.com
            Action:
              - sts:AssumeRole
      Path: /
      ManagedPolicyArns:
        - arn:aws:iam::aws:policy/AdministratorAccess
  AnsibleConfigServer:
    Type: AWS::EC2::Instance
    Metadata:
      AWS::CloudFormation::Init:
        configSets:
          cfg_node_keys:
            - GetPublicKey
            - AddPublicKey
            - SetPrivateKey
          cfg_networkmgr:
            - rpms
            - NetworkManager
        rpms:
          packages:
            yum:
              NetworkManager: []
        NetworkManager:
          commands:
            start_enable_nm:
              command: systemctl start NetworkManager && systemctl enable  NetworkManager
              ignoreErrors: 'false'
        SetPrivateKey:
          files:
            /root/.ssh/id_rsa:
              content: !Join
                - ''
                - - !GetAtt 'GetRSA.PEM'
                  - "\n"
              mode: '000400'
              owner: root
              group: root
        GetPublicKey:
          files:
            /root/.ssh/public.key:
              content: !Join
                - ''
                - - "#QuickStart Generated\n"
                  - !GetAtt 'GetRSA.PUB'
                  - "\n"
              mode: '000400'
              owner: root
              group: root
        AddPublicKey:
          commands:
            append-publickey:
              command: cat /root/.ssh/public.key >>/root/.ssh/authorized_keys
              ignoreErrors: 'false'
    Properties:
      KeyName: !Ref 'KeyPairName'
      ImageId: !FindInMap
        - AWSAMIRegionMap
        - !Ref 'AWS::Region'
        - RHEL74HVM
      IamInstanceProfile: !Ref 'SetupRoleProfile'
      Tags:
        - Key: Name
          Value: ansible-configserver
      InstanceType: !Ref 'MasterInstanceType'
      NetworkInterfaces:
        - DeleteOnTermination: 'true'
          AssociatePublicIpAddress: 'true'
          DeviceIndex: '0'
          GroupSet:
            - !Ref 'OpenShiftSecurityGroup'
          SubnetId: !Ref 'PublicSubnet1ID'
      UserData: !Base64
        Fn::Sub:
          - |
            #!/bin/bash -x
            export QSLOCATION=https://${QSS3BucketName}.${S3Region}.amazonaws.com/${QSS3KeyPrefix}
            export ENABLE_HAWKULAR=${HawkEnable}
            export GET_ANSIBLE_FROM_GIT=${AnsibleFromGit}
            export OCP_ANSIBLE_RELEASE=${OsbRelease}
            export AWSSB_ROLE=${AwsSbRole}
            export MASTER_ELBDNSNAME=${LbHostname}
            export INTERNAL_MASTER_ELBDNSNAME=${OpenShiftMasterInternalELB.DNSName}
            export OPENSHIFTMASTERINTERNALELB=${OpenShiftMasterInternalELB}
            export OPENSHIFTMASTERINTERNALTGARN=${OpenShiftMasterInternalELBTargetGroup}
            export AWS_REGION=${AWS::Region}
            export CONTAINERACCESSELB=${ContainerAccessELB}
            export OCP_VERSION=${OpenshiftContainerPlatformVersion}
            export RH_USER=${RedhatSubscriptionUserName}
            export RH_PASS='${RedhatSubscriptionPassword}'
            export RH_POOLID=${RedhatSubscriptionPoolID}
            export AWS_STACKNAME=${AWS::StackName}
            export QS_S3URI=s3://${QSS3BucketName}/${QSS3KeyPrefix}
            export OCP_PASS='${OpenShiftAdminPassword}'
            export AWS_STACKID=${AWS::StackId}
            export ENABLE_AWSSB=${AWSServiceBroker}
            export VPCID=${VPCID}
            yum install -y git
            git clone https://github.com/aws-quickstart/quickstart-linux-utilities.git
            export P=/quickstart-linux-utilities/quickstart-cfn-tools.source
            source $P
            qs_bootstrap_pip || qs_err " pip bootstrap failed "
            qs_aws-cfn-bootstrap || qs_err "cfn bootstrap failed"
            pip install awscli  &> /var/log/userdata.awscli_install.log || qs_err " awscli install failed "
            aws s3 cp ${!QS_S3URI}scripts/ansibleconfigserver_bootstrap.sh ./bootstrap.sh
            chmod +x bootstrap.sh
            ./bootstrap.sh || qs_err " Openshift installation failed, see logs for details "
            cfn-signal -e $(qs_status) --stack ${AWS::StackName} --resource AnsibleConfigServer --region ${AWS::Region}
          -
            S3Region: !If [ GovCloudCondition, s3-us-gov-west-1, s3 ]
            AwsSbRole: !If [ CreateAWSServiceBrokerRole, !GetAtt 'AWSServiceBrokerCFNRole.Arn', !Ref 'ExistingAWSServiceBrokerRole' ]
            HawkEnable: !If [ EnableHawkular, "True", "False" ]
            OsbRelease: !FindInMap [ OpenshiftVersionMap, !Ref 'OpenshiftContainerPlatformVersion', AnsiblePlaybookGitRepoTag ]
            LbHostname: !If [ UseCustomDomain, !If [ UseSubdomain, !Sub "${SubDomainPrefix}.${DomainName}", !Ref "DomainName" ], !GetAtt OpenShiftMasterELB.DNSName ]
    CreationPolicy:
      ResourceSignal:
        Timeout: PT360M
  OpenShiftScalingCWEventRule:
    Type: AWS::Events::Rule
    Properties:
      Description: CWEvent rule to trigger OpenShift Scaling scripts within the Ansible
        config server. (AWS QuickStart)
      State: ENABLED
      EventPattern:
        source:
          - aws.autoscaling
        detail-type:
          - EC2 Instance Launch Successful
          - EC2 Instance Terminate Successful
          - EC2 Instance Terminate Unsuccessful
        detail:
          AutoScalingGroupName:
            - !Ref 'OpenShiftMasterASG'
            - !Ref 'OpenShiftEtcdASG'
            - !Ref 'OpenShiftNodeASG'
      Targets:
        - Id: OSEScalingSSMTarget1
          Arn: !Sub 'arn:aws:ssm:${AWS::Region}::document/AWS-RunShellScript'
          Input: !Sub '{"commands":["/bin/aws-ose-qs-scale --scale-in-progress --debug --ocp-version=${OpenshiftContainerPlatformVersion}"],"workingDirectory":["/"],"executionTimeout":["3600"]}'
          RoleArn: !GetAtt 'OpenShiftScalingCWEventRole.Arn'
          RunCommandParameters:
            RunCommandTargets:
              - Key: InstanceIds
                Values:
                  - !Ref 'AnsibleConfigServer'
Outputs:
  OpenShiftUI:
    Description: The URL OpenShiftUI
    Value: !Join
      - ''
      - - https://
        - !If [ UseCustomDomain, !If [ UseSubdomain, !Sub "${SubDomainPrefix}.${DomainName}", !Ref "DomainName" ], !GetAtt OpenShiftMasterELB.DNSName ]
  ContainerAccessELBName:
    Description: Use this ELB to expose ports to the internet
    Value: !Join
      - ''
      - - http://
        - !GetAtt 'ContainerAccessELB.DNSName'<|MERGE_RESOLUTION|>--- conflicted
+++ resolved
@@ -116,13 +116,10 @@
         default: Existing AWS Service Broker Role ARN
       HawkularMetrics:
         default: Hawkular Metrics
-<<<<<<< HEAD
       AnsibleFromGit:
         default: Get Ansible from Git
-=======
       CertificateArn:
         default: Certificate Arn
->>>>>>> 280cc6ca
       DomainName:
         default: Domain Name
       HostedZoneID:
